"""illustrates a quick and dirty way to persist an XML document expressed using ElementTree and pickle.

This is a trivial example using PickleType to marshal/unmarshal the ElementTree 
document into a binary column.  Compare to explicit.py which stores the individual components of the ElementTree
structure in distinct rows using two additional mapped entities.  Note that the usage of both
styles of persistence are identical, as is the structure of the main Document class.
"""

from sqlalchemy import (create_engine, MetaData, Table, Column, Integer, String,
    PickleType)
<<<<<<< HEAD
from sqlalchemy.orm import mapper, create_session
=======
from sqlalchemy.orm import mapper, Session
>>>>>>> a967dffb

import sys, os

from xml.etree import ElementTree

e = create_engine('sqlite://')
meta = MetaData()

<<<<<<< HEAD
# uncomment to show SQL statements and result sets
#logging.getLogger('sqlalchemy.engine').setLevel(logging.DEBUG)

from xml.etree import ElementTree

engine = create_engine('sqlite://')
meta = MetaData(engine)
=======
# setup a comparator for the PickleType since it's a mutable
# element.
def are_elements_equal(x, y):
    return x == y
>>>>>>> a967dffb

# setup a comparator for the PickleType since it's a mutable
# element.
def are_elements_equal(x, y):
    return x == y

# stores a top level record of an XML document.  
# the "element" column will store the ElementTree document as a BLOB.
documents = Table('documents', meta,
    Column('document_id', Integer, primary_key=True),
    Column('filename', String(30), unique=True),
    Column('element', PickleType(comparator=are_elements_equal))
)

meta.create_all(e)

# our document class.  contains a string name,
# and the ElementTree root element.  
class Document(object):
    def __init__(self, name, element):
        self.filename = name
        self.element = element

# setup mapper.
mapper(Document, documents)

###### time to test ! #########

# get ElementTree document
filename = os.path.join(os.path.dirname(__file__), "test.xml")
doc = ElementTree.parse(filename)
    
# save to DB
<<<<<<< HEAD
session = create_session()
session.add(Document("test.xml", doc))
session.flush()

# clear session (to illustrate a full load), restore
session.expunge_all()
=======
session = Session(e)
session.add(Document("test.xml", doc))
session.commit()

# restore
>>>>>>> a967dffb
document = session.query(Document).filter_by(filename="test.xml").first()

# print
document.element.write(sys.stdout)
<|MERGE_RESOLUTION|>--- conflicted
+++ resolved
@@ -8,11 +8,7 @@
 
 from sqlalchemy import (create_engine, MetaData, Table, Column, Integer, String,
     PickleType)
-<<<<<<< HEAD
-from sqlalchemy.orm import mapper, create_session
-=======
 from sqlalchemy.orm import mapper, Session
->>>>>>> a967dffb
 
 import sys, os
 
@@ -20,21 +16,6 @@
 
 e = create_engine('sqlite://')
 meta = MetaData()
-
-<<<<<<< HEAD
-# uncomment to show SQL statements and result sets
-#logging.getLogger('sqlalchemy.engine').setLevel(logging.DEBUG)
-
-from xml.etree import ElementTree
-
-engine = create_engine('sqlite://')
-meta = MetaData(engine)
-=======
-# setup a comparator for the PickleType since it's a mutable
-# element.
-def are_elements_equal(x, y):
-    return x == y
->>>>>>> a967dffb
 
 # setup a comparator for the PickleType since it's a mutable
 # element.
@@ -68,20 +49,11 @@
 doc = ElementTree.parse(filename)
     
 # save to DB
-<<<<<<< HEAD
-session = create_session()
-session.add(Document("test.xml", doc))
-session.flush()
-
-# clear session (to illustrate a full load), restore
-session.expunge_all()
-=======
 session = Session(e)
 session.add(Document("test.xml", doc))
 session.commit()
 
 # restore
->>>>>>> a967dffb
 document = session.query(Document).filter_by(filename="test.xml").first()
 
 # print
