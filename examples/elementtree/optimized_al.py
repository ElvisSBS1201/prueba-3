"""This script duplicates adjacency_list.py, but optimizes the loading
of XML nodes to be based on a "flattened" datamodel. Any number of XML documents, 
each of arbitrary complexity, can be loaded in their entirety via a single query 
which joins on only three tables.

"""

<<<<<<< HEAD
################################# PART I - Imports/Configuration ###########################################
from sqlalchemy import (MetaData, Table, Column, Integer, String, ForeignKey,
    Unicode, and_)
from sqlalchemy.orm import mapper, relation, create_session, lazyload

import sys, os, StringIO, re

import logging
logging.basicConfig()

# uncomment to show SQL statements
#logging.getLogger('sqlalchemy.engine').setLevel(logging.INFO)

# uncomment to show SQL statements and result sets
#logging.getLogger('sqlalchemy.engine').setLevel(logging.DEBUG)


=======
##################### PART I - Imports/Configuration #########################
from sqlalchemy import (MetaData, Table, Column, Integer, String, ForeignKey,
    Unicode, and_, create_engine)
from sqlalchemy.orm import mapper, relationship, Session, lazyload

import sys, os, StringIO, re

>>>>>>> a967dffb
from xml.etree import ElementTree

e = create_engine('sqlite://', echo=True)
meta = MetaData()

####################### PART II - Table Metadata #############################
    
# stores a top level record of an XML document.  
documents = Table('documents', meta,
    Column('document_id', Integer, primary_key=True),
    Column('filename', String(30), unique=True),
)

# stores XML nodes in an adjacency list model.  This corresponds to 
# Element and SubElement objects.
elements = Table('elements', meta,
    Column('element_id', Integer, primary_key=True),
    Column('parent_id', Integer, ForeignKey('elements.element_id')),
    Column('document_id', Integer, ForeignKey('documents.document_id')),
    Column('tag', Unicode(30), nullable=False),
    Column('text', Unicode),
    Column('tail', Unicode)
    )

# stores attributes.  This corresponds to the dictionary of attributes
# stored by an Element or SubElement.
attributes = Table('attributes', meta,
    Column('element_id', Integer, ForeignKey('elements.element_id'), primary_key=True),
    Column('name', Unicode(100), nullable=False, primary_key=True),
    Column('value', Unicode(255)))

meta.create_all(e)

########################### PART III - Model #################################

# our document class.  contains a string name,
# and the ElementTree root element.  
class Document(object):
    def __init__(self, name, element):
        self.filename = name
        self.element = element
        
    def __str__(self):
        buf = StringIO.StringIO()
        self.element.write(buf)
        return buf.getvalue()

########################## PART IV - Persistence Mapping #####################

# Node class.  a non-public class which will represent 
# the DB-persisted Element/SubElement object.  We cannot create mappers for
# ElementTree elements directly because they are at the very least not new-style 
# classes, and also may be backed by native implementations.
# so here we construct an adapter.
class _Node(object):
    pass

# Attribute class.  also internal, this will represent the key/value attributes stored for 
# a particular Node.
class _Attribute(object):
    def __init__(self, name, value):
        self.name = name
        self.value = value

# setup mappers.  Document will eagerly load a list of _Node objects.
# they will be ordered in primary key/insert order, so that we can reconstruct
# an ElementTree structure from the list.
mapper(Document, documents, properties={
    '_nodes':relationship(_Node, lazy='joined', cascade="all, delete-orphan")
})

# the _Node objects change the way they load so that a list of _Nodes will organize
# themselves hierarchically using the ElementTreeMarshal.  this depends on the ordering of
# nodes being hierarchical as well; relationship() always applies at least ROWID/primary key
# ordering to rows which will suffice.
mapper(_Node, elements, properties={
    'children':relationship(_Node, lazy=None),  # doesnt load; used only for the save relationship
    'attributes':relationship(_Attribute, lazy='joined', cascade="all, delete-orphan"), # eagerly load attributes
})

mapper(_Attribute, attributes)

# define marshalling functions that convert from _Node/_Attribute to/from ElementTree objects.
# this will set the ElementTree element as "document._element", and append the root _Node
# object to the "_nodes" mapped collection.
class ElementTreeMarshal(object):
    def __get__(self, document, owner):
        if document is None:
            return self
            
        if hasattr(document, '_element'):
            return document._element
        
        nodes = {}
        root = None
        for node in document._nodes:
            if node.parent_id is not None:
                parent = nodes[node.parent_id]
                elem = ElementTree.SubElement(parent, node.tag)
                nodes[node.element_id] = elem
            else:
                parent = None
                elem = root = ElementTree.Element(node.tag)
                nodes[node.element_id] = root
            for attr in node.attributes:
                elem.attrib[attr.name] = attr.value
            elem.text = node.text
            elem.tail = node.tail
            
        document._element = ElementTree.ElementTree(root)
        return document._element
    
    def __set__(self, document, element):
        def traverse(node):
            n = _Node()
            n.tag = unicode(node.tag)
            n.text = unicode(node.text)
            n.tail = unicode(node.tail)
            document._nodes.append(n)
            n.children = [traverse(n2) for n2 in node]
            n.attributes = [_Attribute(unicode(k), unicode(v)) for k, v in node.attrib.iteritems()]
            return n

        traverse(element.getroot())
        document._element = element
    
    def __delete__(self, document):
        del document._element
        document._nodes = []

# override Document's "element" attribute with the marshaller.
Document.element = ElementTreeMarshal()

###################### PART V - Basic Persistence Example ####################

line = "\n--------------------------------------------------------"

# save to DB
session = Session(e)

# get ElementTree documents
for file in ('test.xml', 'test2.xml', 'test3.xml'):
    filename = os.path.join(os.path.dirname(__file__), file)
    doc = ElementTree.parse(filename)
    session.add(Document(file, doc))

print "\nSaving three documents...", line
session.commit()
print "Done."

<<<<<<< HEAD
# clear session (to illustrate a full load), restore
session.expunge_all()

=======
>>>>>>> a967dffb
print "\nFull text of document 'text.xml':", line
document = session.query(Document).filter_by(filename="test.xml").first()

print document

######################## PART VI - Searching for Paths #######################

# manually search for a document which contains "/somefile/header/field1:hi"
print "\nManual search for /somefile/header/field1=='hi':", line
d = session.query(Document).join('_nodes', aliased=True).\
                filter(and_(_Node.parent_id==None, _Node.tag==u'somefile')).\
                join('children', aliased=True, from_joinpoint=True).\
                filter(_Node.tag==u'header').\
                join('children', aliased=True, from_joinpoint=True).\
                filter(and_(_Node.tag==u'field1', _Node.text==u'hi')).\
                one()
print d

# generalize the above approach into an extremely impoverished xpath function:
def find_document(path, compareto):
    j = documents
    prev_elements = None
    query = session.query(Document)
    first = True
    for i, match in enumerate(re.finditer(r'/([\w_]+)(?:\[@([\w_]+)(?:=(.*))?\])?', path)):
        (token, attrname, attrvalue) = match.group(1, 2, 3)
        if first:
            query = query.join('_nodes', aliased=True).filter(_Node.parent_id==None)
            first = False
        else:
            query = query.join('children', aliased=True, from_joinpoint=True)
        query = query.filter(_Node.tag==token)
        if attrname:
            query = query.join('attributes', aliased=True, from_joinpoint=True)
            if attrvalue:
                query = query.filter(and_(_Attribute.name==attrname, _Attribute.value==attrvalue))
            else:
                query = query.filter(_Attribute.name==attrname)
    return query.options(lazyload('_nodes')).filter(_Node.text==compareto).all()

for path, compareto in (
        (u'/somefile/header/field1', u'hi'),
        (u'/somefile/field1', u'hi'),
        (u'/somefile/header/field2', u'there'),
        (u'/somefile/header/field2[@attr=foo]', u'there')
    ):
    print "\nDocuments containing '%s=%s':" % (path, compareto), line
    print [d.filename for d in find_document(path, compareto)]
<|MERGE_RESOLUTION|>--- conflicted
+++ resolved
@@ -5,25 +5,6 @@
 
 """
 
-<<<<<<< HEAD
-################################# PART I - Imports/Configuration ###########################################
-from sqlalchemy import (MetaData, Table, Column, Integer, String, ForeignKey,
-    Unicode, and_)
-from sqlalchemy.orm import mapper, relation, create_session, lazyload
-
-import sys, os, StringIO, re
-
-import logging
-logging.basicConfig()
-
-# uncomment to show SQL statements
-#logging.getLogger('sqlalchemy.engine').setLevel(logging.INFO)
-
-# uncomment to show SQL statements and result sets
-#logging.getLogger('sqlalchemy.engine').setLevel(logging.DEBUG)
-
-
-=======
 ##################### PART I - Imports/Configuration #########################
 from sqlalchemy import (MetaData, Table, Column, Integer, String, ForeignKey,
     Unicode, and_, create_engine)
@@ -31,7 +12,6 @@
 
 import sys, os, StringIO, re
 
->>>>>>> a967dffb
 from xml.etree import ElementTree
 
 e = create_engine('sqlite://', echo=True)
@@ -182,12 +162,6 @@
 session.commit()
 print "Done."
 
-<<<<<<< HEAD
-# clear session (to illustrate a full load), restore
-session.expunge_all()
-
-=======
->>>>>>> a967dffb
 print "\nFull text of document 'text.xml':", line
 document = session.query(Document).filter_by(filename="test.xml").first()
 
