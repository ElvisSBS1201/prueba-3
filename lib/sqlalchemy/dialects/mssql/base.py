--- conflicted
+++ resolved
@@ -2685,11 +2685,7 @@
 
         c = connection.execution_options(future_result=True).execute(s)
         cols = []
-<<<<<<< HEAD
-        while True:
-            row = c.fetchone()
-            if row is None:
-                break
+        for row in c.mappings():
             name = row[columns.c.column_name]
             type_ = row[columns.c.data_type]
             nullable = row[columns.c.is_nullable] == "YES"
@@ -2701,29 +2697,6 @@
             definition = row[computed_cols.c.definition]
             is_persisted = row[computed_cols.c.is_persisted]
 
-=======
-
-        for row in c.mappings():
-            (
-                name,
-                type_,
-                nullable,
-                charlen,
-                numericprec,
-                numericscale,
-                default,
-                collation,
-            ) = (
-                row[columns.c.column_name],
-                row[columns.c.data_type],
-                row[columns.c.is_nullable] == "YES",
-                row[columns.c.character_maximum_length],
-                row[columns.c.numeric_precision],
-                row[columns.c.numeric_scale],
-                row[columns.c.column_default],
-                row[columns.c.collation_name],
-            )
->>>>>>> fcc03730
             coltype = self.ischema_names.get(type_, None)
 
             kwargs = {}
