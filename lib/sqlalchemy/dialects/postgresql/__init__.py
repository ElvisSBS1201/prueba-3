--- conflicted
+++ resolved
@@ -41,16 +41,13 @@
 from .hstore import hstore
 from .json import JSON
 from .json import JSONB
-<<<<<<< HEAD
-from .ranges import DATEMULTIRANGE
-=======
 from .named_types import CreateDomainType
 from .named_types import CreateEnumType
 from .named_types import DropDomainType
 from .named_types import DropEnumType
 from .named_types import ENUM
 from .named_types import NamedType
->>>>>>> 80d56453
+from .ranges import DATEMULTIRANGE
 from .ranges import DATERANGE
 from .ranges import INT4MULTIRANGE
 from .ranges import INT4RANGE
