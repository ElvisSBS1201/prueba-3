# sql/compiler.py
# Copyright (C) 2005-2024 the SQLAlchemy authors and contributors
# <see AUTHORS file>
#
# This module is part of SQLAlchemy and is released under
# the MIT License: https://www.opensource.org/licenses/mit-license.php
# mypy: allow-untyped-defs, allow-untyped-calls

"""Base SQL and DDL compiler implementations.

Classes provided include:

:class:`.compiler.SQLCompiler` - renders SQL
strings

:class:`.compiler.DDLCompiler` - renders DDL
(data definition language) strings

:class:`.compiler.GenericTypeCompiler` - renders
type specification strings.

To generate user-defined SQL strings, see
:doc:`/ext/compiler`.

"""
from __future__ import annotations

import collections
import collections.abc as collections_abc
import contextlib
from enum import IntEnum
import itertools
import operator
import re
from time import perf_counter
import typing
from typing import Any
from typing import Callable
from typing import cast
from typing import ClassVar
from typing import Dict
from typing import FrozenSet
from typing import Iterable
from typing import Iterator
from typing import List
from typing import Mapping
from typing import MutableMapping
from typing import NamedTuple
from typing import NoReturn
from typing import Optional
from typing import Pattern
from typing import Protocol
from typing import Sequence
from typing import Set
from typing import Tuple
from typing import Type
from typing import TYPE_CHECKING
from typing import TypedDict
from typing import Union

from . import base
from . import coercions
from . import crud
from . import elements
from . import functions
from . import operators
from . import roles
from . import schema
from . import selectable
from . import sqltypes
from . import util as sql_util
from ._typing import is_column_element
from ._typing import is_dml
from .base import _de_clone
from .base import _from_objects
from .base import _NONE_NAME
from .base import _SentinelDefaultCharacterization
from .base import Executable
from .base import NO_ARG
from .elements import ClauseElement
from .elements import quoted_name
from .schema import Column
from .sqltypes import TupleType
from .type_api import TypeEngine
from .visitors import prefix_anon_map
from .visitors import Visitable
from .. import exc
from .. import util
from ..util import FastIntFlag
from ..util.typing import Literal
<<<<<<< HEAD
from ..util.typing import Protocol
from ..util.typing import TupleAny
from ..util.typing import TypedDict
from ..util.typing import Unpack
=======
>>>>>>> 8f4ac0c0

if typing.TYPE_CHECKING:
    from .annotation import _AnnotationDict
    from .base import _AmbiguousTableNameMap
    from .base import CompileState
    from .cache_key import CacheKey
    from .ddl import ExecutableDDLElement
    from .dml import Insert
    from .dml import UpdateBase
    from .dml import ValuesBase
    from .elements import _truncated_label
    from .elements import BindParameter
    from .elements import ColumnClause
    from .elements import ColumnElement
    from .elements import Label
    from .functions import Function
    from .schema import Table
    from .selectable import AliasedReturnsRows
    from .selectable import CompoundSelectState
    from .selectable import CTE
    from .selectable import FromClause
    from .selectable import NamedFromClause
    from .selectable import ReturnsRows
    from .selectable import Select
    from .selectable import SelectState
    from .type_api import _BindProcessorType
    from .type_api import _SentinelProcessorType
    from ..engine.cursor import CursorResultMetaData
    from ..engine.interfaces import _CoreSingleExecuteParams
    from ..engine.interfaces import _DBAPIAnyExecuteParams
    from ..engine.interfaces import _DBAPIMultiExecuteParams
    from ..engine.interfaces import _DBAPISingleExecuteParams
    from ..engine.interfaces import _ExecuteOptions
    from ..engine.interfaces import _GenericSetInputSizesType
    from ..engine.interfaces import _MutableCoreSingleExecuteParams
    from ..engine.interfaces import Dialect
    from ..engine.interfaces import SchemaTranslateMapType

_FromHintsType = Dict["FromClause", str]

RESERVED_WORDS = {
    "all",
    "analyse",
    "analyze",
    "and",
    "any",
    "array",
    "as",
    "asc",
    "asymmetric",
    "authorization",
    "between",
    "binary",
    "both",
    "case",
    "cast",
    "check",
    "collate",
    "column",
    "constraint",
    "create",
    "cross",
    "current_date",
    "current_role",
    "current_time",
    "current_timestamp",
    "current_user",
    "default",
    "deferrable",
    "desc",
    "distinct",
    "do",
    "else",
    "end",
    "except",
    "false",
    "for",
    "foreign",
    "freeze",
    "from",
    "full",
    "grant",
    "group",
    "having",
    "ilike",
    "in",
    "initially",
    "inner",
    "intersect",
    "into",
    "is",
    "isnull",
    "join",
    "leading",
    "left",
    "like",
    "limit",
    "localtime",
    "localtimestamp",
    "natural",
    "new",
    "not",
    "notnull",
    "null",
    "off",
    "offset",
    "old",
    "on",
    "only",
    "or",
    "order",
    "outer",
    "overlaps",
    "placing",
    "primary",
    "references",
    "right",
    "select",
    "session_user",
    "set",
    "similar",
    "some",
    "symmetric",
    "table",
    "then",
    "to",
    "trailing",
    "true",
    "union",
    "unique",
    "user",
    "using",
    "verbose",
    "when",
    "where",
}

LEGAL_CHARACTERS = re.compile(r"^[A-Z0-9_$]+$", re.I)
LEGAL_CHARACTERS_PLUS_SPACE = re.compile(r"^[A-Z0-9_ $]+$", re.I)
ILLEGAL_INITIAL_CHARACTERS = {str(x) for x in range(0, 10)}.union(["$"])

FK_ON_DELETE = re.compile(
    r"^(?:RESTRICT|CASCADE|SET NULL|NO ACTION|SET DEFAULT)$", re.I
)
FK_ON_UPDATE = re.compile(
    r"^(?:RESTRICT|CASCADE|SET NULL|NO ACTION|SET DEFAULT)$", re.I
)
FK_INITIALLY = re.compile(r"^(?:DEFERRED|IMMEDIATE)$", re.I)
BIND_PARAMS = re.compile(r"(?<![:\w\$\x5c]):([\w\$]+)(?![:\w\$])", re.UNICODE)
BIND_PARAMS_ESC = re.compile(r"\x5c(:[\w\$]*)(?![:\w\$])", re.UNICODE)

_pyformat_template = "%%(%(name)s)s"
BIND_TEMPLATES = {
    "pyformat": _pyformat_template,
    "qmark": "?",
    "format": "%%s",
    "numeric": ":[_POSITION]",
    "numeric_dollar": "$[_POSITION]",
    "named": ":%(name)s",
}


OPERATORS = {
    # binary
    operators.and_: " AND ",
    operators.or_: " OR ",
    operators.add: " + ",
    operators.mul: " * ",
    operators.sub: " - ",
    operators.mod: " % ",
    operators.neg: "-",
    operators.lt: " < ",
    operators.le: " <= ",
    operators.ne: " != ",
    operators.gt: " > ",
    operators.ge: " >= ",
    operators.eq: " = ",
    operators.is_distinct_from: " IS DISTINCT FROM ",
    operators.is_not_distinct_from: " IS NOT DISTINCT FROM ",
    operators.concat_op: " || ",
    operators.match_op: " MATCH ",
    operators.not_match_op: " NOT MATCH ",
    operators.in_op: " IN ",
    operators.not_in_op: " NOT IN ",
    operators.comma_op: ", ",
    operators.from_: " FROM ",
    operators.as_: " AS ",
    operators.is_: " IS ",
    operators.is_not: " IS NOT ",
    operators.collate: " COLLATE ",
    # unary
    operators.exists: "EXISTS ",
    operators.distinct_op: "DISTINCT ",
    operators.inv: "NOT ",
    operators.any_op: "ANY ",
    operators.all_op: "ALL ",
    # modifiers
    operators.desc_op: " DESC",
    operators.asc_op: " ASC",
    operators.nulls_first_op: " NULLS FIRST",
    operators.nulls_last_op: " NULLS LAST",
    # bitwise
    operators.bitwise_xor_op: " ^ ",
    operators.bitwise_or_op: " | ",
    operators.bitwise_and_op: " & ",
    operators.bitwise_not_op: "~",
    operators.bitwise_lshift_op: " << ",
    operators.bitwise_rshift_op: " >> ",
}

FUNCTIONS: Dict[Type[Function[Any]], str] = {
    functions.coalesce: "coalesce",
    functions.current_date: "CURRENT_DATE",
    functions.current_time: "CURRENT_TIME",
    functions.current_timestamp: "CURRENT_TIMESTAMP",
    functions.current_user: "CURRENT_USER",
    functions.localtime: "LOCALTIME",
    functions.localtimestamp: "LOCALTIMESTAMP",
    functions.random: "random",
    functions.sysdate: "sysdate",
    functions.session_user: "SESSION_USER",
    functions.user: "USER",
    functions.cube: "CUBE",
    functions.rollup: "ROLLUP",
    functions.grouping_sets: "GROUPING SETS",
}


EXTRACT_MAP = {
    "month": "month",
    "day": "day",
    "year": "year",
    "second": "second",
    "hour": "hour",
    "doy": "doy",
    "minute": "minute",
    "quarter": "quarter",
    "dow": "dow",
    "week": "week",
    "epoch": "epoch",
    "milliseconds": "milliseconds",
    "microseconds": "microseconds",
    "timezone_hour": "timezone_hour",
    "timezone_minute": "timezone_minute",
}

COMPOUND_KEYWORDS = {
    selectable._CompoundSelectKeyword.UNION: "UNION",
    selectable._CompoundSelectKeyword.UNION_ALL: "UNION ALL",
    selectable._CompoundSelectKeyword.EXCEPT: "EXCEPT",
    selectable._CompoundSelectKeyword.EXCEPT_ALL: "EXCEPT ALL",
    selectable._CompoundSelectKeyword.INTERSECT: "INTERSECT",
    selectable._CompoundSelectKeyword.INTERSECT_ALL: "INTERSECT ALL",
}


class ResultColumnsEntry(NamedTuple):
    """Tracks a column expression that is expected to be represented
    in the result rows for this statement.

    This normally refers to the columns clause of a SELECT statement
    but may also refer to a RETURNING clause, as well as for dialect-specific
    emulations.

    """

    keyname: str
    """string name that's expected in cursor.description"""

    name: str
    """column name, may be labeled"""

    objects: Tuple[Any, ...]
    """sequence of objects that should be able to locate this column
    in a RowMapping.  This is typically string names and aliases
    as well as Column objects.

    """

    type: TypeEngine[Any]
    """Datatype to be associated with this column.   This is where
    the "result processing" logic directly links the compiled statement
    to the rows that come back from the cursor.

    """


class _ResultMapAppender(Protocol):
    def __call__(
        self,
        keyname: str,
        name: str,
        objects: Sequence[Any],
        type_: TypeEngine[Any],
    ) -> None:
        ...


# integer indexes into ResultColumnsEntry used by cursor.py.
# some profiling showed integer access faster than named tuple
RM_RENDERED_NAME: Literal[0] = 0
RM_NAME: Literal[1] = 1
RM_OBJECTS: Literal[2] = 2
RM_TYPE: Literal[3] = 3


class _BaseCompilerStackEntry(TypedDict):
    asfrom_froms: Set[FromClause]
    correlate_froms: Set[FromClause]
    selectable: ReturnsRows


class _CompilerStackEntry(_BaseCompilerStackEntry, total=False):
    compile_state: CompileState
    need_result_map_for_nested: bool
    need_result_map_for_compound: bool
    select_0: ReturnsRows
    insert_from_select: Select[Unpack[TupleAny]]


class ExpandedState(NamedTuple):
    """represents state to use when producing "expanded" and
    "post compile" bound parameters for a statement.

    "expanded" parameters are parameters that are generated at
    statement execution time to suit a number of parameters passed, the most
    prominent example being the individual elements inside of an IN expression.

    "post compile" parameters are parameters where the SQL literal value
    will be rendered into the SQL statement at execution time, rather than
    being passed as separate parameters to the driver.

    To create an :class:`.ExpandedState` instance, use the
    :meth:`.SQLCompiler.construct_expanded_state` method on any
    :class:`.SQLCompiler` instance.

    """

    statement: str
    """String SQL statement with parameters fully expanded"""

    parameters: _CoreSingleExecuteParams
    """Parameter dictionary with parameters fully expanded.

    For a statement that uses named parameters, this dictionary will map
    exactly to the names in the statement.  For a statement that uses
    positional parameters, the :attr:`.ExpandedState.positional_parameters`
    will yield a tuple with the positional parameter set.

    """

    processors: Mapping[str, _BindProcessorType[Any]]
    """mapping of bound value processors"""

    positiontup: Optional[Sequence[str]]
    """Sequence of string names indicating the order of positional
    parameters"""

    parameter_expansion: Mapping[str, List[str]]
    """Mapping representing the intermediary link from original parameter
    name to list of "expanded" parameter names, for those parameters that
    were expanded."""

    @property
    def positional_parameters(self) -> Tuple[Any, ...]:
        """Tuple of positional parameters, for statements that were compiled
        using a positional paramstyle.

        """
        if self.positiontup is None:
            raise exc.InvalidRequestError(
                "statement does not use a positional paramstyle"
            )
        return tuple(self.parameters[key] for key in self.positiontup)

    @property
    def additional_parameters(self) -> _CoreSingleExecuteParams:
        """synonym for :attr:`.ExpandedState.parameters`."""
        return self.parameters


class _InsertManyValues(NamedTuple):
    """represents state to use for executing an "insertmanyvalues" statement.

    The primary consumers of this object are the
    :meth:`.SQLCompiler._deliver_insertmanyvalues_batches` and
    :meth:`.DefaultDialect._deliver_insertmanyvalues_batches` methods.

    .. versionadded:: 2.0

    """

    is_default_expr: bool
    """if True, the statement is of the form
    ``INSERT INTO TABLE DEFAULT VALUES``, and can't be rewritten as a "batch"

    """

    single_values_expr: str
    """The rendered "values" clause of the INSERT statement.

    This is typically the parenthesized section e.g. "(?, ?, ?)" or similar.
    The insertmanyvalues logic uses this string as a search and replace
    target.

    """

    insert_crud_params: List[crud._CrudParamElementStr]
    """List of Column / bind names etc. used while rewriting the statement"""

    num_positional_params_counted: int
    """the number of bound parameters in a single-row statement.

    This count may be larger or smaller than the actual number of columns
    targeted in the INSERT, as it accommodates for SQL expressions
    in the values list that may have zero or more parameters embedded
    within them.

    This count is part of what's used to organize rewritten parameter lists
    when batching.

    """

    sort_by_parameter_order: bool = False
    """if the deterministic_returnined_order parameter were used on the
    insert.

    All of the attributes following this will only be used if this is True.

    """

    includes_upsert_behaviors: bool = False
    """if True, we have to accommodate for upsert behaviors.

    This will in some cases downgrade "insertmanyvalues" that requests
    deterministic ordering.

    """

    sentinel_columns: Optional[Sequence[Column[Any]]] = None
    """List of sentinel columns that were located.

    This list is only here if the INSERT asked for
    sort_by_parameter_order=True,
    and dialect-appropriate sentinel columns were located.

    .. versionadded:: 2.0.10

    """

    num_sentinel_columns: int = 0
    """how many sentinel columns are in the above list, if any.

    This is the same as
    ``len(sentinel_columns) if sentinel_columns is not None else 0``

    """

    sentinel_param_keys: Optional[Sequence[Union[str, int]]] = None
    """parameter str keys / int indexes in each param dictionary / tuple
    that would link to the client side "sentinel" values for that row, which
    we can use to match up parameter sets to result rows.

    This is only present if sentinel_columns is present and the INSERT
    statement actually refers to client side values for these sentinel
    columns.

    .. versionadded:: 2.0.10

    """

    implicit_sentinel: bool = False
    """if True, we have exactly one sentinel column and it uses a server side
    value, currently has to generate an incrementing integer value.

    The dialect in question would have asserted that it supports receiving
    these values back and sorting on that value as a means of guaranteeing
    correlation with the incoming parameter list.

    .. versionadded:: 2.0.10

    """

    embed_values_counter: bool = False
    """Whether to embed an incrementing integer counter in each parameter
    set within the VALUES clause as parameters are batched over.

    This is only used for a specific INSERT..SELECT..VALUES..RETURNING syntax
    where a subquery is used to produce value tuples.  Current support
    includes PostgreSQL, Microsoft SQL Server.

    .. versionadded:: 2.0.10

    """


class _InsertManyValuesBatch(NamedTuple):
    """represents an individual batch SQL statement for insertmanyvalues.

    This is passed through the
    :meth:`.SQLCompiler._deliver_insertmanyvalues_batches` and
    :meth:`.DefaultDialect._deliver_insertmanyvalues_batches` methods out
    to the :class:`.Connection` within the
    :meth:`.Connection._exec_insertmany_context` method.

    .. versionadded:: 2.0.10

    """

    replaced_statement: str
    replaced_parameters: _DBAPIAnyExecuteParams
    processed_setinputsizes: Optional[_GenericSetInputSizesType]
    batch: Sequence[_DBAPISingleExecuteParams]
    batch_size: int
    batchnum: int
    total_batches: int
    rows_sorted: bool
    is_downgraded: bool


class InsertmanyvaluesSentinelOpts(FastIntFlag):
    """bitflag enum indicating styles of PK defaults
    which can work as implicit sentinel columns

    """

    NOT_SUPPORTED = 1
    AUTOINCREMENT = 2
    IDENTITY = 4
    SEQUENCE = 8

    ANY_AUTOINCREMENT = AUTOINCREMENT | IDENTITY | SEQUENCE
    _SUPPORTED_OR_NOT = NOT_SUPPORTED | ANY_AUTOINCREMENT

    USE_INSERT_FROM_SELECT = 16
    RENDER_SELECT_COL_CASTS = 64


class CompilerState(IntEnum):
    COMPILING = 0
    """statement is present, compilation phase in progress"""

    STRING_APPLIED = 1
    """statement is present, string form of the statement has been applied.

    Additional processors by subclasses may still be pending.

    """

    NO_STATEMENT = 2
    """compiler does not have a statement to compile, is used
    for method access"""


class Linting(IntEnum):
    """represent preferences for the 'SQL linting' feature.

    this feature currently includes support for flagging cartesian products
    in SQL statements.

    """

    NO_LINTING = 0
    "Disable all linting."

    COLLECT_CARTESIAN_PRODUCTS = 1
    """Collect data on FROMs and cartesian products and gather into
    'self.from_linter'"""

    WARN_LINTING = 2
    "Emit warnings for linters that find problems"

    FROM_LINTING = COLLECT_CARTESIAN_PRODUCTS | WARN_LINTING
    """Warn for cartesian products; combines COLLECT_CARTESIAN_PRODUCTS
    and WARN_LINTING"""


NO_LINTING, COLLECT_CARTESIAN_PRODUCTS, WARN_LINTING, FROM_LINTING = tuple(
    Linting
)


class FromLinter(collections.namedtuple("FromLinter", ["froms", "edges"])):
    """represents current state for the "cartesian product" detection
    feature."""

    def lint(self, start=None):
        froms = self.froms
        if not froms:
            return None, None

        edges = set(self.edges)
        the_rest = set(froms)

        if start is not None:
            start_with = start
            the_rest.remove(start_with)
        else:
            start_with = the_rest.pop()

        stack = collections.deque([start_with])

        while stack and the_rest:
            node = stack.popleft()
            the_rest.discard(node)

            # comparison of nodes in edges here is based on hash equality, as
            # there are "annotated" elements that match the non-annotated ones.
            #   to remove the need for in-python hash() calls, use native
            # containment routines (e.g. "node in edge", "edge.index(node)")
            to_remove = {edge for edge in edges if node in edge}

            # appendleft the node in each edge that is not
            # the one that matched.
            stack.extendleft(edge[not edge.index(node)] for edge in to_remove)
            edges.difference_update(to_remove)

        # FROMS left over?  boom
        if the_rest:
            return the_rest, start_with
        else:
            return None, None

    def warn(self, stmt_type="SELECT"):
        the_rest, start_with = self.lint()

        # FROMS left over?  boom
        if the_rest:
            froms = the_rest
            if froms:
                template = (
                    "{stmt_type} statement has a cartesian product between "
                    "FROM element(s) {froms} and "
                    'FROM element "{start}".  Apply join condition(s) '
                    "between each element to resolve."
                )
                froms_str = ", ".join(
                    f'"{self.froms[from_]}"' for from_ in froms
                )
                message = template.format(
                    stmt_type=stmt_type,
                    froms=froms_str,
                    start=self.froms[start_with],
                )

                util.warn(message)


class Compiled:

    """Represent a compiled SQL or DDL expression.

    The ``__str__`` method of the ``Compiled`` object should produce
    the actual text of the statement.  ``Compiled`` objects are
    specific to their underlying database dialect, and also may
    or may not be specific to the columns referenced within a
    particular set of bind parameters.  In no case should the
    ``Compiled`` object be dependent on the actual values of those
    bind parameters, even though it may reference those values as
    defaults.
    """

    statement: Optional[ClauseElement] = None
    "The statement to compile."
    string: str = ""
    "The string representation of the ``statement``"

    state: CompilerState
    """description of the compiler's state"""

    is_sql = False
    is_ddl = False

    _cached_metadata: Optional[CursorResultMetaData] = None

    _result_columns: Optional[List[ResultColumnsEntry]] = None

    schema_translate_map: Optional[SchemaTranslateMapType] = None

    execution_options: _ExecuteOptions = util.EMPTY_DICT
    """
    Execution options propagated from the statement.   In some cases,
    sub-elements of the statement can modify these.
    """

    preparer: IdentifierPreparer

    _annotations: _AnnotationDict = util.EMPTY_DICT

    compile_state: Optional[CompileState] = None
    """Optional :class:`.CompileState` object that maintains additional
    state used by the compiler.

    Major executable objects such as :class:`_expression.Insert`,
    :class:`_expression.Update`, :class:`_expression.Delete`,
    :class:`_expression.Select` will generate this
    state when compiled in order to calculate additional information about the
    object.   For the top level object that is to be executed, the state can be
    stored here where it can also have applicability towards result set
    processing.

    .. versionadded:: 1.4

    """

    dml_compile_state: Optional[CompileState] = None
    """Optional :class:`.CompileState` assigned at the same point that
    .isinsert, .isupdate, or .isdelete is assigned.

    This will normally be the same object as .compile_state, with the
    exception of cases like the :class:`.ORMFromStatementCompileState`
    object.

    .. versionadded:: 1.4.40

    """

    cache_key: Optional[CacheKey] = None
    """The :class:`.CacheKey` that was generated ahead of creating this
    :class:`.Compiled` object.

    This is used for routines that need access to the original
    :class:`.CacheKey` instance generated when the :class:`.Compiled`
    instance was first cached, typically in order to reconcile
    the original list of :class:`.BindParameter` objects with a
    per-statement list that's generated on each call.

    """

    _gen_time: float
    """Generation time of this :class:`.Compiled`, used for reporting
    cache stats."""

    def __init__(
        self,
        dialect: Dialect,
        statement: Optional[ClauseElement],
        schema_translate_map: Optional[SchemaTranslateMapType] = None,
        render_schema_translate: bool = False,
        compile_kwargs: Mapping[str, Any] = util.immutabledict(),
    ):
        """Construct a new :class:`.Compiled` object.

        :param dialect: :class:`.Dialect` to compile against.

        :param statement: :class:`_expression.ClauseElement` to be compiled.

        :param schema_translate_map: dictionary of schema names to be
         translated when forming the resultant SQL

         .. seealso::

            :ref:`schema_translating`

        :param compile_kwargs: additional kwargs that will be
         passed to the initial call to :meth:`.Compiled.process`.


        """
        self.dialect = dialect
        self.preparer = self.dialect.identifier_preparer
        if schema_translate_map:
            self.schema_translate_map = schema_translate_map
            self.preparer = self.preparer._with_schema_translate(
                schema_translate_map
            )

        if statement is not None:
            self.state = CompilerState.COMPILING
            self.statement = statement
            self.can_execute = statement.supports_execution
            self._annotations = statement._annotations
            if self.can_execute:
                if TYPE_CHECKING:
                    assert isinstance(statement, Executable)
                self.execution_options = statement._execution_options
            self.string = self.process(self.statement, **compile_kwargs)

            if render_schema_translate:
                self.string = self.preparer._render_schema_translates(
                    self.string, schema_translate_map
                )

            self.state = CompilerState.STRING_APPLIED
        else:
            self.state = CompilerState.NO_STATEMENT

        self._gen_time = perf_counter()

    def __init_subclass__(cls) -> None:
        cls._init_compiler_cls()
        return super().__init_subclass__()

    @classmethod
    def _init_compiler_cls(cls):
        pass

    def _execute_on_connection(
        self, connection, distilled_params, execution_options
    ):
        if self.can_execute:
            return connection._execute_compiled(
                self, distilled_params, execution_options
            )
        else:
            raise exc.ObjectNotExecutableError(self.statement)

    def visit_unsupported_compilation(self, element, err, **kw):
        raise exc.UnsupportedCompilationError(self, type(element)) from err

    @property
    def sql_compiler(self):
        """Return a Compiled that is capable of processing SQL expressions.

        If this compiler is one, it would likely just return 'self'.

        """

        raise NotImplementedError()

    def process(self, obj: Visitable, **kwargs: Any) -> str:
        return obj._compiler_dispatch(self, **kwargs)

    def __str__(self) -> str:
        """Return the string text of the generated SQL or DDL."""

        if self.state is CompilerState.STRING_APPLIED:
            return self.string
        else:
            return ""

    def construct_params(
        self,
        params: Optional[_CoreSingleExecuteParams] = None,
        extracted_parameters: Optional[Sequence[BindParameter[Any]]] = None,
        escape_names: bool = True,
    ) -> Optional[_MutableCoreSingleExecuteParams]:
        """Return the bind params for this compiled object.

        :param params: a dict of string/object pairs whose values will
                       override bind values compiled in to the
                       statement.
        """

        raise NotImplementedError()

    @property
    def params(self):
        """Return the bind params for this compiled object."""
        return self.construct_params()


class TypeCompiler(util.EnsureKWArg):
    """Produces DDL specification for TypeEngine objects."""

    ensure_kwarg = r"visit_\w+"

    def __init__(self, dialect: Dialect):
        self.dialect = dialect

    def process(self, type_: TypeEngine[Any], **kw: Any) -> str:
        if (
            type_._variant_mapping
            and self.dialect.name in type_._variant_mapping
        ):
            type_ = type_._variant_mapping[self.dialect.name]
        return type_._compiler_dispatch(self, **kw)

    def visit_unsupported_compilation(
        self, element: Any, err: Exception, **kw: Any
    ) -> NoReturn:
        raise exc.UnsupportedCompilationError(self, element) from err


# this was a Visitable, but to allow accurate detection of
# column elements this is actually a column element
class _CompileLabel(
    roles.BinaryElementRole[Any], elements.CompilerColumnElement
):

    """lightweight label object which acts as an expression.Label."""

    __visit_name__ = "label"
    __slots__ = "element", "name", "_alt_names"

    def __init__(self, col, name, alt_names=()):
        self.element = col
        self.name = name
        self._alt_names = (col,) + alt_names

    @property
    def proxy_set(self):
        return self.element.proxy_set

    @property
    def type(self):
        return self.element.type

    def self_group(self, **kw):
        return self


class ilike_case_insensitive(
    roles.BinaryElementRole[Any], elements.CompilerColumnElement
):
    """produce a wrapping element for a case-insensitive portion of
    an ILIKE construct.

    The construct usually renders the ``lower()`` function, but on
    PostgreSQL will pass silently with the assumption that "ILIKE"
    is being used.

    .. versionadded:: 2.0

    """

    __visit_name__ = "ilike_case_insensitive_operand"
    __slots__ = "element", "comparator"

    def __init__(self, element):
        self.element = element
        self.comparator = element.comparator

    @property
    def proxy_set(self):
        return self.element.proxy_set

    @property
    def type(self):
        return self.element.type

    def self_group(self, **kw):
        return self

    def _with_binary_element_type(self, type_):
        return ilike_case_insensitive(
            self.element._with_binary_element_type(type_)
        )


class SQLCompiler(Compiled):
    """Default implementation of :class:`.Compiled`.

    Compiles :class:`_expression.ClauseElement` objects into SQL strings.

    """

    extract_map = EXTRACT_MAP

    bindname_escape_characters: ClassVar[
        Mapping[str, str]
    ] = util.immutabledict(
        {
            "%": "P",
            "(": "A",
            ")": "Z",
            ":": "C",
            ".": "_",
            "[": "_",
            "]": "_",
            " ": "_",
        }
    )
    """A mapping (e.g. dict or similar) containing a lookup of
    characters keyed to replacement characters which will be applied to all
    'bind names' used in SQL statements as a form of 'escaping'; the given
    characters are replaced entirely with the 'replacement' character when
    rendered in the SQL statement, and a similar translation is performed
    on the incoming names used in parameter dictionaries passed to methods
    like :meth:`_engine.Connection.execute`.

    This allows bound parameter names used in :func:`_sql.bindparam` and
    other constructs to have any arbitrary characters present without any
    concern for characters that aren't allowed at all on the target database.

    Third party dialects can establish their own dictionary here to replace the
    default mapping, which will ensure that the particular characters in the
    mapping will never appear in a bound parameter name.

    The dictionary is evaluated at **class creation time**, so cannot be
    modified at runtime; it must be present on the class when the class
    is first declared.

    Note that for dialects that have additional bound parameter rules such
    as additional restrictions on leading characters, the
    :meth:`_sql.SQLCompiler.bindparam_string` method may need to be augmented.
    See the cx_Oracle compiler for an example of this.

    .. versionadded:: 2.0.0rc1

    """

    _bind_translate_re: ClassVar[Pattern[str]]
    _bind_translate_chars: ClassVar[Mapping[str, str]]

    is_sql = True

    compound_keywords = COMPOUND_KEYWORDS

    isdelete: bool = False
    isinsert: bool = False
    isupdate: bool = False
    """class-level defaults which can be set at the instance
    level to define if this Compiled instance represents
    INSERT/UPDATE/DELETE
    """

    postfetch: Optional[List[Column[Any]]]
    """list of columns that can be post-fetched after INSERT or UPDATE to
    receive server-updated values"""

    insert_prefetch: Sequence[Column[Any]] = ()
    """list of columns for which default values should be evaluated before
    an INSERT takes place"""

    update_prefetch: Sequence[Column[Any]] = ()
    """list of columns for which onupdate default values should be evaluated
    before an UPDATE takes place"""

    implicit_returning: Optional[Sequence[ColumnElement[Any]]] = None
    """list of "implicit" returning columns for a toplevel INSERT or UPDATE
    statement, used to receive newly generated values of columns.

    .. versionadded:: 2.0  ``implicit_returning`` replaces the previous
       ``returning`` collection, which was not a generalized RETURNING
       collection and instead was in fact specific to the "implicit returning"
       feature.

    """

    isplaintext: bool = False

    binds: Dict[str, BindParameter[Any]]
    """a dictionary of bind parameter keys to BindParameter instances."""

    bind_names: Dict[BindParameter[Any], str]
    """a dictionary of BindParameter instances to "compiled" names
    that are actually present in the generated SQL"""

    stack: List[_CompilerStackEntry]
    """major statements such as SELECT, INSERT, UPDATE, DELETE are
    tracked in this stack using an entry format."""

    returning_precedes_values: bool = False
    """set to True classwide to generate RETURNING
    clauses before the VALUES or WHERE clause (i.e. MSSQL)
    """

    render_table_with_column_in_update_from: bool = False
    """set to True classwide to indicate the SET clause
    in a multi-table UPDATE statement should qualify
    columns with the table name (i.e. MySQL only)
    """

    ansi_bind_rules: bool = False
    """SQL 92 doesn't allow bind parameters to be used
    in the columns clause of a SELECT, nor does it allow
    ambiguous expressions like "? = ?".  A compiler
    subclass can set this flag to False if the target
    driver/DB enforces this
    """

    bindtemplate: str
    """template to render bound parameters based on paramstyle."""

    compilation_bindtemplate: str
    """template used by compiler to render parameters before positional
    paramstyle application"""

    _numeric_binds_identifier_char: str
    """Character that's used to as the identifier of a numerical bind param.
    For example if this char is set to ``$``, numerical binds will be rendered
    in the form ``$1, $2, $3``.
    """

    _result_columns: List[ResultColumnsEntry]
    """relates label names in the final SQL to a tuple of local
    column/label name, ColumnElement object (if any) and
    TypeEngine. CursorResult uses this for type processing and
    column targeting"""

    _textual_ordered_columns: bool = False
    """tell the result object that the column names as rendered are important,
    but they are also "ordered" vs. what is in the compiled object here.

    As of 1.4.42 this condition is only present when the statement is a
    TextualSelect, e.g. text("....").columns(...), where it is required
    that the columns are considered positionally and not by name.

    """

    _ad_hoc_textual: bool = False
    """tell the result that we encountered text() or '*' constructs in the
    middle of the result columns, but we also have compiled columns, so
    if the number of columns in cursor.description does not match how many
    expressions we have, that means we can't rely on positional at all and
    should match on name.

    """

    _ordered_columns: bool = True
    """
    if False, means we can't be sure the list of entries
    in _result_columns is actually the rendered order.  Usually
    True unless using an unordered TextualSelect.
    """

    _loose_column_name_matching: bool = False
    """tell the result object that the SQL statement is textual, wants to match
    up to Column objects, and may be using the ._tq_label in the SELECT rather
    than the base name.

    """

    _numeric_binds: bool = False
    """
    True if paramstyle is "numeric".  This paramstyle is trickier than
    all the others.

    """

    _render_postcompile: bool = False
    """
    whether to render out POSTCOMPILE params during the compile phase.

    This attribute is used only for end-user invocation of stmt.compile();
    it's never used for actual statement execution, where instead the
    dialect internals access and render the internal postcompile structure
    directly.

    """

    _post_compile_expanded_state: Optional[ExpandedState] = None
    """When render_postcompile is used, the ``ExpandedState`` used to create
    the "expanded" SQL is assigned here, and then used by the ``.params``
    accessor and ``.construct_params()`` methods for their return values.

    .. versionadded:: 2.0.0rc1

    """

    _pre_expanded_string: Optional[str] = None
    """Stores the original string SQL before 'post_compile' is applied,
    for cases where 'post_compile' were used.

    """

    _pre_expanded_positiontup: Optional[List[str]] = None

    _insertmanyvalues: Optional[_InsertManyValues] = None

    _insert_crud_params: Optional[crud._CrudParamSequence] = None

    literal_execute_params: FrozenSet[BindParameter[Any]] = frozenset()
    """bindparameter objects that are rendered as literal values at statement
    execution time.

    """

    post_compile_params: FrozenSet[BindParameter[Any]] = frozenset()
    """bindparameter objects that are rendered as bound parameter placeholders
    at statement execution time.

    """

    escaped_bind_names: util.immutabledict[str, str] = util.EMPTY_DICT
    """Late escaping of bound parameter names that has to be converted
    to the original name when looking in the parameter dictionary.

    """

    has_out_parameters = False
    """if True, there are bindparam() objects that have the isoutparam
    flag set."""

    postfetch_lastrowid = False
    """if True, and this in insert, use cursor.lastrowid to populate
    result.inserted_primary_key. """

    _cache_key_bind_match: Optional[
        Tuple[
            Dict[
                BindParameter[Any],
                List[BindParameter[Any]],
            ],
            Dict[
                str,
                BindParameter[Any],
            ],
        ]
    ] = None
    """a mapping that will relate the BindParameter object we compile
    to those that are part of the extracted collection of parameters
    in the cache key, if we were given a cache key.

    """

    positiontup: Optional[List[str]] = None
    """for a compiled construct that uses a positional paramstyle, will be
    a sequence of strings, indicating the names of bound parameters in order.

    This is used in order to render bound parameters in their correct order,
    and is combined with the :attr:`_sql.Compiled.params` dictionary to
    render parameters.

    This sequence always contains the unescaped name of the parameters.

    .. seealso::

        :ref:`faq_sql_expression_string` - includes a usage example for
        debugging use cases.

    """
    _values_bindparam: Optional[List[str]] = None

    _visited_bindparam: Optional[List[str]] = None

    inline: bool = False

    ctes: Optional[MutableMapping[CTE, str]]

    # Detect same CTE references - Dict[(level, name), cte]
    # Level is required for supporting nesting
    ctes_by_level_name: Dict[Tuple[int, str], CTE]

    # To retrieve key/level in ctes_by_level_name -
    # Dict[cte_reference, (level, cte_name, cte_opts)]
    level_name_by_cte: Dict[CTE, Tuple[int, str, selectable._CTEOpts]]

    ctes_recursive: bool

    _post_compile_pattern = re.compile(r"__\[POSTCOMPILE_(\S+?)(~~.+?~~)?\]")
    _pyformat_pattern = re.compile(r"%\(([^)]+?)\)s")
    _positional_pattern = re.compile(
        f"{_pyformat_pattern.pattern}|{_post_compile_pattern.pattern}"
    )

    @classmethod
    def _init_compiler_cls(cls):
        cls._init_bind_translate()

    @classmethod
    def _init_bind_translate(cls):
        reg = re.escape("".join(cls.bindname_escape_characters))
        cls._bind_translate_re = re.compile(f"[{reg}]")
        cls._bind_translate_chars = cls.bindname_escape_characters

    def __init__(
        self,
        dialect: Dialect,
        statement: Optional[ClauseElement],
        cache_key: Optional[CacheKey] = None,
        column_keys: Optional[Sequence[str]] = None,
        for_executemany: bool = False,
        linting: Linting = NO_LINTING,
        _supporting_against: Optional[SQLCompiler] = None,
        **kwargs: Any,
    ):
        """Construct a new :class:`.SQLCompiler` object.

        :param dialect: :class:`.Dialect` to be used

        :param statement: :class:`_expression.ClauseElement` to be compiled

        :param column_keys:  a list of column names to be compiled into an
         INSERT or UPDATE statement.

        :param for_executemany: whether INSERT / UPDATE statements should
         expect that they are to be invoked in an "executemany" style,
         which may impact how the statement will be expected to return the
         values of defaults and autoincrement / sequences and similar.
         Depending on the backend and driver in use, support for retrieving
         these values may be disabled which means SQL expressions may
         be rendered inline, RETURNING may not be rendered, etc.

        :param kwargs: additional keyword arguments to be consumed by the
         superclass.

        """
        self.column_keys = column_keys

        self.cache_key = cache_key

        if cache_key:
            cksm = {b.key: b for b in cache_key[1]}
            ckbm = {b: [b] for b in cache_key[1]}
            self._cache_key_bind_match = (ckbm, cksm)

        # compile INSERT/UPDATE defaults/sequences to expect executemany
        # style execution, which may mean no pre-execute of defaults,
        # or no RETURNING
        self.for_executemany = for_executemany

        self.linting = linting

        # a dictionary of bind parameter keys to BindParameter
        # instances.
        self.binds = {}

        # a dictionary of BindParameter instances to "compiled" names
        # that are actually present in the generated SQL
        self.bind_names = util.column_dict()

        # stack which keeps track of nested SELECT statements
        self.stack = []

        self._result_columns = []

        # true if the paramstyle is positional
        self.positional = dialect.positional
        if self.positional:
            self._numeric_binds = nb = dialect.paramstyle.startswith("numeric")
            if nb:
                self._numeric_binds_identifier_char = (
                    "$" if dialect.paramstyle == "numeric_dollar" else ":"
                )

            self.compilation_bindtemplate = _pyformat_template
        else:
            self.compilation_bindtemplate = BIND_TEMPLATES[dialect.paramstyle]

        self.ctes = None

        self.label_length = (
            dialect.label_length or dialect.max_identifier_length
        )

        # a map which tracks "anonymous" identifiers that are created on
        # the fly here
        self.anon_map = prefix_anon_map()

        # a map which tracks "truncated" names based on
        # dialect.label_length or dialect.max_identifier_length
        self.truncated_names: Dict[Tuple[str, str], str] = {}
        self._truncated_counters: Dict[str, int] = {}

        Compiled.__init__(self, dialect, statement, **kwargs)

        if self.isinsert or self.isupdate or self.isdelete:
            if TYPE_CHECKING:
                assert isinstance(statement, UpdateBase)

            if self.isinsert or self.isupdate:
                if TYPE_CHECKING:
                    assert isinstance(statement, ValuesBase)
                if statement._inline:
                    self.inline = True
                elif self.for_executemany and (
                    not self.isinsert
                    or (
                        self.dialect.insert_executemany_returning
                        and statement._return_defaults
                    )
                ):
                    self.inline = True

        self.bindtemplate = BIND_TEMPLATES[dialect.paramstyle]

        if _supporting_against:
            self.__dict__.update(
                {
                    k: v
                    for k, v in _supporting_against.__dict__.items()
                    if k
                    not in {
                        "state",
                        "dialect",
                        "preparer",
                        "positional",
                        "_numeric_binds",
                        "compilation_bindtemplate",
                        "bindtemplate",
                    }
                }
            )

        if self.state is CompilerState.STRING_APPLIED:
            if self.positional:
                if self._numeric_binds:
                    self._process_numeric()
                else:
                    self._process_positional()

            if self._render_postcompile:
                parameters = self.construct_params(
                    escape_names=False,
                    _no_postcompile=True,
                )

                self._process_parameters_for_postcompile(
                    parameters, _populate_self=True
                )

    @property
    def insert_single_values_expr(self) -> Optional[str]:
        """When an INSERT is compiled with a single set of parameters inside
        a VALUES expression, the string is assigned here, where it can be
        used for insert batching schemes to rewrite the VALUES expression.

        .. versionadded:: 1.3.8

        .. versionchanged:: 2.0 This collection is no longer used by
           SQLAlchemy's built-in dialects, in favor of the currently
           internal ``_insertmanyvalues`` collection that is used only by
           :class:`.SQLCompiler`.

        """
        if self._insertmanyvalues is None:
            return None
        else:
            return self._insertmanyvalues.single_values_expr

    @util.ro_memoized_property
    def effective_returning(self) -> Optional[Sequence[ColumnElement[Any]]]:
        """The effective "returning" columns for INSERT, UPDATE or DELETE.

        This is either the so-called "implicit returning" columns which are
        calculated by the compiler on the fly, or those present based on what's
        present in ``self.statement._returning`` (expanded into individual
        columns using the ``._all_selected_columns`` attribute) i.e. those set
        explicitly using the :meth:`.UpdateBase.returning` method.

        .. versionadded:: 2.0

        """
        if self.implicit_returning:
            return self.implicit_returning
        elif self.statement is not None and is_dml(self.statement):
            return [
                c
                for c in self.statement._all_selected_columns
                if is_column_element(c)
            ]

        else:
            return None

    @property
    def returning(self):
        """backwards compatibility; returns the
        effective_returning collection.

        """
        return self.effective_returning

    @property
    def current_executable(self):
        """Return the current 'executable' that is being compiled.

        This is currently the :class:`_sql.Select`, :class:`_sql.Insert`,
        :class:`_sql.Update`, :class:`_sql.Delete`,
        :class:`_sql.CompoundSelect` object that is being compiled.
        Specifically it's assigned to the ``self.stack`` list of elements.

        When a statement like the above is being compiled, it normally
        is also assigned to the ``.statement`` attribute of the
        :class:`_sql.Compiler` object.   However, all SQL constructs are
        ultimately nestable, and this attribute should never be consulted
        by a ``visit_`` method, as it is not guaranteed to be assigned
        nor guaranteed to correspond to the current statement being compiled.

        .. versionadded:: 1.3.21

            For compatibility with previous versions, use the following
            recipe::

                statement = getattr(self, "current_executable", False)
                if statement is False:
                    statement = self.stack[-1]["selectable"]

            For versions 1.4 and above, ensure only .current_executable
            is used; the format of "self.stack" may change.


        """
        try:
            return self.stack[-1]["selectable"]
        except IndexError as ie:
            raise IndexError("Compiler does not have a stack entry") from ie

    @property
    def prefetch(self):
        return list(self.insert_prefetch) + list(self.update_prefetch)

    @util.memoized_property
    def _global_attributes(self) -> Dict[Any, Any]:
        return {}

    @util.memoized_instancemethod
    def _init_cte_state(self) -> MutableMapping[CTE, str]:
        """Initialize collections related to CTEs only if
        a CTE is located, to save on the overhead of
        these collections otherwise.

        """
        # collect CTEs to tack on top of a SELECT
        # To store the query to print - Dict[cte, text_query]
        ctes: MutableMapping[CTE, str] = util.OrderedDict()
        self.ctes = ctes

        # Detect same CTE references - Dict[(level, name), cte]
        # Level is required for supporting nesting
        self.ctes_by_level_name = {}

        # To retrieve key/level in ctes_by_level_name -
        # Dict[cte_reference, (level, cte_name, cte_opts)]
        self.level_name_by_cte = {}

        self.ctes_recursive = False

        return ctes

    @contextlib.contextmanager
    def _nested_result(self):
        """special API to support the use case of 'nested result sets'"""
        result_columns, ordered_columns = (
            self._result_columns,
            self._ordered_columns,
        )
        self._result_columns, self._ordered_columns = [], False

        try:
            if self.stack:
                entry = self.stack[-1]
                entry["need_result_map_for_nested"] = True
            else:
                entry = None
            yield self._result_columns, self._ordered_columns
        finally:
            if entry:
                entry.pop("need_result_map_for_nested")
            self._result_columns, self._ordered_columns = (
                result_columns,
                ordered_columns,
            )

    def _process_positional(self):
        assert not self.positiontup
        assert self.state is CompilerState.STRING_APPLIED
        assert not self._numeric_binds

        if self.dialect.paramstyle == "format":
            placeholder = "%s"
        else:
            assert self.dialect.paramstyle == "qmark"
            placeholder = "?"

        positions = []

        def find_position(m: re.Match[str]) -> str:
            normal_bind = m.group(1)
            if normal_bind:
                positions.append(normal_bind)
                return placeholder
            else:
                # this a post-compile bind
                positions.append(m.group(2))
                return m.group(0)

        self.string = re.sub(
            self._positional_pattern, find_position, self.string
        )

        if self.escaped_bind_names:
            reverse_escape = {v: k for k, v in self.escaped_bind_names.items()}
            assert len(self.escaped_bind_names) == len(reverse_escape)
            self.positiontup = [
                reverse_escape.get(name, name) for name in positions
            ]
        else:
            self.positiontup = positions

        if self._insertmanyvalues:
            positions = []

            single_values_expr = re.sub(
                self._positional_pattern,
                find_position,
                self._insertmanyvalues.single_values_expr,
            )
            insert_crud_params = [
                (
                    v[0],
                    v[1],
                    re.sub(self._positional_pattern, find_position, v[2]),
                    v[3],
                )
                for v in self._insertmanyvalues.insert_crud_params
            ]

            sentinel_param_int_idxs = (
                [
                    self.positiontup.index(cast(str, _param_key))
                    for _param_key in self._insertmanyvalues.sentinel_param_keys  # noqa: E501
                ]
                if self._insertmanyvalues.sentinel_param_keys is not None
                else None
            )

            self._insertmanyvalues = self._insertmanyvalues._replace(
                single_values_expr=single_values_expr,
                insert_crud_params=insert_crud_params,
                sentinel_param_keys=sentinel_param_int_idxs,
            )

    def _process_numeric(self):
        assert self._numeric_binds
        assert self.state is CompilerState.STRING_APPLIED

        num = 1
        param_pos: Dict[str, str] = {}
        order: Iterable[str]
        if self._insertmanyvalues and self._values_bindparam is not None:
            # bindparams that are not in values are always placed first.
            # this avoids the need of changing them when using executemany
            # values () ()
            order = itertools.chain(
                (
                    name
                    for name in self.bind_names.values()
                    if name not in self._values_bindparam
                ),
                self.bind_names.values(),
            )
        else:
            order = self.bind_names.values()

        for bind_name in order:
            if bind_name in param_pos:
                continue
            bind = self.binds[bind_name]
            if (
                bind in self.post_compile_params
                or bind in self.literal_execute_params
            ):
                # set to None to just mark the in positiontup, it will not
                # be replaced below.
                param_pos[bind_name] = None  # type: ignore
            else:
                ph = f"{self._numeric_binds_identifier_char}{num}"
                num += 1
                param_pos[bind_name] = ph

        self.next_numeric_pos = num

        self.positiontup = list(param_pos)
        if self.escaped_bind_names:
            len_before = len(param_pos)
            param_pos = {
                self.escaped_bind_names.get(name, name): pos
                for name, pos in param_pos.items()
            }
            assert len(param_pos) == len_before

        # Can't use format here since % chars are not escaped.
        self.string = self._pyformat_pattern.sub(
            lambda m: param_pos[m.group(1)], self.string
        )

        if self._insertmanyvalues:
            single_values_expr = (
                # format is ok here since single_values_expr includes only
                # place-holders
                self._insertmanyvalues.single_values_expr
                % param_pos
            )
            insert_crud_params = [
                (v[0], v[1], "%s", v[3])
                for v in self._insertmanyvalues.insert_crud_params
            ]

            sentinel_param_int_idxs = (
                [
                    self.positiontup.index(cast(str, _param_key))
                    for _param_key in self._insertmanyvalues.sentinel_param_keys  # noqa: E501
                ]
                if self._insertmanyvalues.sentinel_param_keys is not None
                else None
            )

            self._insertmanyvalues = self._insertmanyvalues._replace(
                # This has the numbers (:1, :2)
                single_values_expr=single_values_expr,
                # The single binds are instead %s so they can be formatted
                insert_crud_params=insert_crud_params,
                sentinel_param_keys=sentinel_param_int_idxs,
            )

    @util.memoized_property
    def _bind_processors(
        self,
    ) -> MutableMapping[
        str, Union[_BindProcessorType[Any], Sequence[_BindProcessorType[Any]]]
    ]:
        # mypy is not able to see the two value types as the above Union,
        # it just sees "object".  don't know how to resolve
        return {
            key: value  # type: ignore
            for key, value in (
                (
                    self.bind_names[bindparam],
                    bindparam.type._cached_bind_processor(self.dialect)
                    if not bindparam.type._is_tuple_type
                    else tuple(
                        elem_type._cached_bind_processor(self.dialect)
                        for elem_type in cast(TupleType, bindparam.type).types
                    ),
                )
                for bindparam in self.bind_names
            )
            if value is not None
        }

    @util.memoized_property
    def _imv_sentinel_value_resolvers(
        self,
    ) -> Optional[Sequence[Optional[_SentinelProcessorType[Any]]]]:
        imv = self._insertmanyvalues
        if imv is None or imv.sentinel_columns is None:
            return None

        sentinel_value_resolvers = [
            _scol.type._cached_sentinel_value_processor(self.dialect)
            for _scol in imv.sentinel_columns
        ]
        if util.NONE_SET.issuperset(sentinel_value_resolvers):
            return None
        else:
            return sentinel_value_resolvers

    def is_subquery(self):
        return len(self.stack) > 1

    @property
    def sql_compiler(self):
        return self

    def construct_expanded_state(
        self,
        params: Optional[_CoreSingleExecuteParams] = None,
        escape_names: bool = True,
    ) -> ExpandedState:
        """Return a new :class:`.ExpandedState` for a given parameter set.

        For queries that use "expanding" or other late-rendered parameters,
        this method will provide for both the finalized SQL string as well
        as the parameters that would be used for a particular parameter set.

        .. versionadded:: 2.0.0rc1

        """
        parameters = self.construct_params(
            params,
            escape_names=escape_names,
            _no_postcompile=True,
        )
        return self._process_parameters_for_postcompile(
            parameters,
        )

    def construct_params(
        self,
        params: Optional[_CoreSingleExecuteParams] = None,
        extracted_parameters: Optional[Sequence[BindParameter[Any]]] = None,
        escape_names: bool = True,
        _group_number: Optional[int] = None,
        _check: bool = True,
        _no_postcompile: bool = False,
    ) -> _MutableCoreSingleExecuteParams:
        """return a dictionary of bind parameter keys and values"""

        if self._render_postcompile and not _no_postcompile:
            assert self._post_compile_expanded_state is not None
            if not params:
                return dict(self._post_compile_expanded_state.parameters)
            else:
                raise exc.InvalidRequestError(
                    "can't construct new parameters when render_postcompile "
                    "is used; the statement is hard-linked to the original "
                    "parameters.  Use construct_expanded_state to generate a "
                    "new statement and parameters."
                )

        has_escaped_names = escape_names and bool(self.escaped_bind_names)

        if extracted_parameters:
            # related the bound parameters collected in the original cache key
            # to those collected in the incoming cache key.  They will not have
            # matching names but they will line up positionally in the same
            # way.   The parameters present in self.bind_names may be clones of
            # these original cache key params in the case of DML but the .key
            # will be guaranteed to match.
            if self.cache_key is None:
                raise exc.CompileError(
                    "This compiled object has no original cache key; "
                    "can't pass extracted_parameters to construct_params"
                )
            else:
                orig_extracted = self.cache_key[1]

            ckbm_tuple = self._cache_key_bind_match
            assert ckbm_tuple is not None
            ckbm, _ = ckbm_tuple
            resolved_extracted = {
                bind: extracted
                for b, extracted in zip(orig_extracted, extracted_parameters)
                for bind in ckbm[b]
            }
        else:
            resolved_extracted = None

        if params:
            pd = {}
            for bindparam, name in self.bind_names.items():
                escaped_name = (
                    self.escaped_bind_names.get(name, name)
                    if has_escaped_names
                    else name
                )

                if bindparam.key in params:
                    pd[escaped_name] = params[bindparam.key]
                elif name in params:
                    pd[escaped_name] = params[name]

                elif _check and bindparam.required:
                    if _group_number:
                        raise exc.InvalidRequestError(
                            "A value is required for bind parameter %r, "
                            "in parameter group %d"
                            % (bindparam.key, _group_number),
                            code="cd3x",
                        )
                    else:
                        raise exc.InvalidRequestError(
                            "A value is required for bind parameter %r"
                            % bindparam.key,
                            code="cd3x",
                        )
                else:
                    if resolved_extracted:
                        value_param = resolved_extracted.get(
                            bindparam, bindparam
                        )
                    else:
                        value_param = bindparam

                    if bindparam.callable:
                        pd[escaped_name] = value_param.effective_value
                    else:
                        pd[escaped_name] = value_param.value
            return pd
        else:
            pd = {}
            for bindparam, name in self.bind_names.items():
                escaped_name = (
                    self.escaped_bind_names.get(name, name)
                    if has_escaped_names
                    else name
                )

                if _check and bindparam.required:
                    if _group_number:
                        raise exc.InvalidRequestError(
                            "A value is required for bind parameter %r, "
                            "in parameter group %d"
                            % (bindparam.key, _group_number),
                            code="cd3x",
                        )
                    else:
                        raise exc.InvalidRequestError(
                            "A value is required for bind parameter %r"
                            % bindparam.key,
                            code="cd3x",
                        )

                if resolved_extracted:
                    value_param = resolved_extracted.get(bindparam, bindparam)
                else:
                    value_param = bindparam

                if bindparam.callable:
                    pd[escaped_name] = value_param.effective_value
                else:
                    pd[escaped_name] = value_param.value

            return pd

    @util.memoized_instancemethod
    def _get_set_input_sizes_lookup(self):
        dialect = self.dialect

        include_types = dialect.include_set_input_sizes
        exclude_types = dialect.exclude_set_input_sizes

        dbapi = dialect.dbapi

        def lookup_type(typ):
            dbtype = typ._unwrapped_dialect_impl(dialect).get_dbapi_type(dbapi)

            if (
                dbtype is not None
                and (exclude_types is None or dbtype not in exclude_types)
                and (include_types is None or dbtype in include_types)
            ):
                return dbtype
            else:
                return None

        inputsizes = {}

        literal_execute_params = self.literal_execute_params

        for bindparam in self.bind_names:
            if bindparam in literal_execute_params:
                continue

            if bindparam.type._is_tuple_type:
                inputsizes[bindparam] = [
                    lookup_type(typ)
                    for typ in cast(TupleType, bindparam.type).types
                ]
            else:
                inputsizes[bindparam] = lookup_type(bindparam.type)

        return inputsizes

    @property
    def params(self):
        """Return the bind param dictionary embedded into this
        compiled object, for those values that are present.

        .. seealso::

            :ref:`faq_sql_expression_string` - includes a usage example for
            debugging use cases.

        """
        return self.construct_params(_check=False)

    def _process_parameters_for_postcompile(
        self,
        parameters: _MutableCoreSingleExecuteParams,
        _populate_self: bool = False,
    ) -> ExpandedState:
        """handle special post compile parameters.

        These include:

        * "expanding" parameters -typically IN tuples that are rendered
          on a per-parameter basis for an otherwise fixed SQL statement string.

        * literal_binds compiled with the literal_execute flag.  Used for
          things like SQL Server "TOP N" where the driver does not accommodate
          N as a bound parameter.

        """

        expanded_parameters = {}
        new_positiontup: Optional[List[str]]

        pre_expanded_string = self._pre_expanded_string
        if pre_expanded_string is None:
            pre_expanded_string = self.string

        if self.positional:
            new_positiontup = []

            pre_expanded_positiontup = self._pre_expanded_positiontup
            if pre_expanded_positiontup is None:
                pre_expanded_positiontup = self.positiontup

        else:
            new_positiontup = pre_expanded_positiontup = None

        processors = self._bind_processors
        single_processors = cast(
            "Mapping[str, _BindProcessorType[Any]]", processors
        )
        tuple_processors = cast(
            "Mapping[str, Sequence[_BindProcessorType[Any]]]", processors
        )

        new_processors: Dict[str, _BindProcessorType[Any]] = {}

        replacement_expressions: Dict[str, Any] = {}
        to_update_sets: Dict[str, Any] = {}

        # notes:
        # *unescaped* parameter names in:
        # self.bind_names, self.binds, self._bind_processors, self.positiontup
        #
        # *escaped* parameter names in:
        # construct_params(), replacement_expressions

        numeric_positiontup: Optional[List[str]] = None

        if self.positional and pre_expanded_positiontup is not None:
            names: Iterable[str] = pre_expanded_positiontup
            if self._numeric_binds:
                numeric_positiontup = []
        else:
            names = self.bind_names.values()

        ebn = self.escaped_bind_names
        for name in names:
            escaped_name = ebn.get(name, name) if ebn else name
            parameter = self.binds[name]

            if parameter in self.literal_execute_params:
                if escaped_name not in replacement_expressions:
                    replacement_expressions[
                        escaped_name
                    ] = self.render_literal_bindparam(
                        parameter,
                        render_literal_value=parameters.pop(escaped_name),
                    )
                continue

            if parameter in self.post_compile_params:
                if escaped_name in replacement_expressions:
                    to_update = to_update_sets[escaped_name]
                    values = None
                else:
                    # we are removing the parameter from parameters
                    # because it is a list value, which is not expected by
                    # TypeEngine objects that would otherwise be asked to
                    # process it. the single name is being replaced with
                    # individual numbered parameters for each value in the
                    # param.
                    #
                    # note we are also inserting *escaped* parameter names
                    # into the given dictionary.   default dialect will
                    # use these param names directly as they will not be
                    # in the escaped_bind_names dictionary.
                    values = parameters.pop(name)

                    leep_res = self._literal_execute_expanding_parameter(
                        escaped_name, parameter, values
                    )
                    (to_update, replacement_expr) = leep_res

                    to_update_sets[escaped_name] = to_update
                    replacement_expressions[escaped_name] = replacement_expr

                if not parameter.literal_execute:
                    parameters.update(to_update)
                    if parameter.type._is_tuple_type:
                        assert values is not None
                        new_processors.update(
                            (
                                "%s_%s_%s" % (name, i, j),
                                tuple_processors[name][j - 1],
                            )
                            for i, tuple_element in enumerate(values, 1)
                            for j, _ in enumerate(tuple_element, 1)
                            if name in tuple_processors
                            and tuple_processors[name][j - 1] is not None
                        )
                    else:
                        new_processors.update(
                            (key, single_processors[name])
                            for key, _ in to_update
                            if name in single_processors
                        )
                    if numeric_positiontup is not None:
                        numeric_positiontup.extend(
                            name for name, _ in to_update
                        )
                    elif new_positiontup is not None:
                        # to_update has escaped names, but that's ok since
                        # these are new names, that aren't in the
                        # escaped_bind_names dict.
                        new_positiontup.extend(name for name, _ in to_update)
                    expanded_parameters[name] = [
                        expand_key for expand_key, _ in to_update
                    ]
            elif new_positiontup is not None:
                new_positiontup.append(name)

        def process_expanding(m):
            key = m.group(1)
            expr = replacement_expressions[key]

            # if POSTCOMPILE included a bind_expression, render that
            # around each element
            if m.group(2):
                tok = m.group(2).split("~~")
                be_left, be_right = tok[1], tok[3]
                expr = ", ".join(
                    "%s%s%s" % (be_left, exp, be_right)
                    for exp in expr.split(", ")
                )
            return expr

        statement = re.sub(
            self._post_compile_pattern, process_expanding, pre_expanded_string
        )

        if numeric_positiontup is not None:
            assert new_positiontup is not None
            param_pos = {
                key: f"{self._numeric_binds_identifier_char}{num}"
                for num, key in enumerate(
                    numeric_positiontup, self.next_numeric_pos
                )
            }
            # Can't use format here since % chars are not escaped.
            statement = self._pyformat_pattern.sub(
                lambda m: param_pos[m.group(1)], statement
            )
            new_positiontup.extend(numeric_positiontup)

        expanded_state = ExpandedState(
            statement,
            parameters,
            new_processors,
            new_positiontup,
            expanded_parameters,
        )

        if _populate_self:
            # this is for the "render_postcompile" flag, which is not
            # otherwise used internally and is for end-user debugging and
            # special use cases.
            self._pre_expanded_string = pre_expanded_string
            self._pre_expanded_positiontup = pre_expanded_positiontup
            self.string = expanded_state.statement
            self.positiontup = (
                list(expanded_state.positiontup or ())
                if self.positional
                else None
            )
            self._post_compile_expanded_state = expanded_state

        return expanded_state

    @util.preload_module("sqlalchemy.engine.cursor")
    def _create_result_map(self):
        """utility method used for unit tests only."""
        cursor = util.preloaded.engine_cursor
        return cursor.CursorResultMetaData._create_description_match_map(
            self._result_columns
        )

    # assigned by crud.py for insert/update statements
    _get_bind_name_for_col: _BindNameForColProtocol

    @util.memoized_property
    def _within_exec_param_key_getter(self) -> Callable[[Any], str]:
        getter = self._get_bind_name_for_col
        return getter

    @util.memoized_property
    @util.preload_module("sqlalchemy.engine.result")
    def _inserted_primary_key_from_lastrowid_getter(self):
        result = util.preloaded.engine_result

        param_key_getter = self._within_exec_param_key_getter

        assert self.compile_state is not None
        statement = self.compile_state.statement

        if TYPE_CHECKING:
            assert isinstance(statement, Insert)

        table = statement.table

        getters = [
            (operator.methodcaller("get", param_key_getter(col), None), col)
            for col in table.primary_key
        ]

        autoinc_getter = None
        autoinc_col = table._autoincrement_column
        if autoinc_col is not None:
            # apply type post processors to the lastrowid
            lastrowid_processor = autoinc_col.type._cached_result_processor(
                self.dialect, None
            )
            autoinc_key = param_key_getter(autoinc_col)

            # if a bind value is present for the autoincrement column
            # in the parameters, we need to do the logic dictated by
            # #7998; honor a non-None user-passed parameter over lastrowid.
            # previously in the 1.4 series we weren't fetching lastrowid
            # at all if the key were present in the parameters
            if autoinc_key in self.binds:

                def _autoinc_getter(lastrowid, parameters):
                    param_value = parameters.get(autoinc_key, lastrowid)
                    if param_value is not None:
                        # they supplied non-None parameter, use that.
                        # SQLite at least is observed to return the wrong
                        # cursor.lastrowid for INSERT..ON CONFLICT so it
                        # can't be used in all cases
                        return param_value
                    else:
                        # use lastrowid
                        return lastrowid

                # work around mypy https://github.com/python/mypy/issues/14027
                autoinc_getter = _autoinc_getter

        else:
            lastrowid_processor = None

        row_fn = result.result_tuple([col.key for col in table.primary_key])

        def get(lastrowid, parameters):
            """given cursor.lastrowid value and the parameters used for INSERT,
            return a "row" that represents the primary key, either by
            using the "lastrowid" or by extracting values from the parameters
            that were sent along with the INSERT.

            """
            if lastrowid_processor is not None:
                lastrowid = lastrowid_processor(lastrowid)

            if lastrowid is None:
                return row_fn(getter(parameters) for getter, col in getters)
            else:
                return row_fn(
                    (
                        autoinc_getter(lastrowid, parameters)
                        if autoinc_getter is not None
                        else lastrowid
                    )
                    if col is autoinc_col
                    else getter(parameters)
                    for getter, col in getters
                )

        return get

    @util.memoized_property
    @util.preload_module("sqlalchemy.engine.result")
    def _inserted_primary_key_from_returning_getter(self):
        if typing.TYPE_CHECKING:
            from ..engine import result
        else:
            result = util.preloaded.engine_result

        assert self.compile_state is not None
        statement = self.compile_state.statement

        if TYPE_CHECKING:
            assert isinstance(statement, Insert)

        param_key_getter = self._within_exec_param_key_getter
        table = statement.table

        returning = self.implicit_returning
        assert returning is not None
        ret = {col: idx for idx, col in enumerate(returning)}

        getters = cast(
            "List[Tuple[Callable[[Any], Any], bool]]",
            [
                (operator.itemgetter(ret[col]), True)
                if col in ret
                else (
                    operator.methodcaller("get", param_key_getter(col), None),
                    False,
                )
                for col in table.primary_key
            ],
        )

        row_fn = result.result_tuple([col.key for col in table.primary_key])

        def get(row, parameters):
            return row_fn(
                getter(row) if use_row else getter(parameters)
                for getter, use_row in getters
            )

        return get

    def default_from(self):
        """Called when a SELECT statement has no froms, and no FROM clause is
        to be appended.

        Gives Oracle a chance to tack on a ``FROM DUAL`` to the string output.

        """
        return ""

    def visit_grouping(self, grouping, asfrom=False, **kwargs):
        return "(" + grouping.element._compiler_dispatch(self, **kwargs) + ")"

    def visit_select_statement_grouping(self, grouping, **kwargs):
        return "(" + grouping.element._compiler_dispatch(self, **kwargs) + ")"

    def visit_label_reference(
        self, element, within_columns_clause=False, **kwargs
    ):
        if self.stack and self.dialect.supports_simple_order_by_label:
            try:
                compile_state = cast(
                    "Union[SelectState, CompoundSelectState]",
                    self.stack[-1]["compile_state"],
                )
            except KeyError as ke:
                raise exc.CompileError(
                    "Can't resolve label reference for ORDER BY / "
                    "GROUP BY / DISTINCT etc."
                ) from ke

            (
                with_cols,
                only_froms,
                only_cols,
            ) = compile_state._label_resolve_dict
            if within_columns_clause:
                resolve_dict = only_froms
            else:
                resolve_dict = only_cols

            # this can be None in the case that a _label_reference()
            # were subject to a replacement operation, in which case
            # the replacement of the Label element may have changed
            # to something else like a ColumnClause expression.
            order_by_elem = element.element._order_by_label_element

            if (
                order_by_elem is not None
                and order_by_elem.name in resolve_dict
                and order_by_elem.shares_lineage(
                    resolve_dict[order_by_elem.name]
                )
            ):
                kwargs[
                    "render_label_as_label"
                ] = element.element._order_by_label_element
        return self.process(
            element.element,
            within_columns_clause=within_columns_clause,
            **kwargs,
        )

    def visit_textual_label_reference(
        self, element, within_columns_clause=False, **kwargs
    ):
        if not self.stack:
            # compiling the element outside of the context of a SELECT
            return self.process(element._text_clause)

        try:
            compile_state = cast(
                "Union[SelectState, CompoundSelectState]",
                self.stack[-1]["compile_state"],
            )
        except KeyError as ke:
            coercions._no_text_coercion(
                element.element,
                extra=(
                    "Can't resolve label reference for ORDER BY / "
                    "GROUP BY / DISTINCT etc."
                ),
                exc_cls=exc.CompileError,
                err=ke,
            )

        with_cols, only_froms, only_cols = compile_state._label_resolve_dict
        try:
            if within_columns_clause:
                col = only_froms[element.element]
            else:
                col = with_cols[element.element]
        except KeyError as err:
            coercions._no_text_coercion(
                element.element,
                extra=(
                    "Can't resolve label reference for ORDER BY / "
                    "GROUP BY / DISTINCT etc."
                ),
                exc_cls=exc.CompileError,
                err=err,
            )
        else:
            kwargs["render_label_as_label"] = col
            return self.process(
                col, within_columns_clause=within_columns_clause, **kwargs
            )

    def visit_label(
        self,
        label,
        add_to_result_map=None,
        within_label_clause=False,
        within_columns_clause=False,
        render_label_as_label=None,
        result_map_targets=(),
        **kw,
    ):
        # only render labels within the columns clause
        # or ORDER BY clause of a select.  dialect-specific compilers
        # can modify this behavior.
        render_label_with_as = (
            within_columns_clause and not within_label_clause
        )
        render_label_only = render_label_as_label is label

        if render_label_only or render_label_with_as:
            if isinstance(label.name, elements._truncated_label):
                labelname = self._truncated_identifier("colident", label.name)
            else:
                labelname = label.name

        if render_label_with_as:
            if add_to_result_map is not None:
                add_to_result_map(
                    labelname,
                    label.name,
                    (label, labelname) + label._alt_names + result_map_targets,
                    label.type,
                )
            return (
                label.element._compiler_dispatch(
                    self,
                    within_columns_clause=True,
                    within_label_clause=True,
                    **kw,
                )
                + OPERATORS[operators.as_]
                + self.preparer.format_label(label, labelname)
            )
        elif render_label_only:
            return self.preparer.format_label(label, labelname)
        else:
            return label.element._compiler_dispatch(
                self, within_columns_clause=False, **kw
            )

    def _fallback_column_name(self, column):
        raise exc.CompileError(
            "Cannot compile Column object until " "its 'name' is assigned."
        )

    def visit_lambda_element(self, element, **kw):
        sql_element = element._resolved
        return self.process(sql_element, **kw)

    def visit_column(
        self,
        column: ColumnClause[Any],
        add_to_result_map: Optional[_ResultMapAppender] = None,
        include_table: bool = True,
        result_map_targets: Tuple[Any, ...] = (),
        ambiguous_table_name_map: Optional[_AmbiguousTableNameMap] = None,
        **kwargs: Any,
    ) -> str:
        name = orig_name = column.name
        if name is None:
            name = self._fallback_column_name(column)

        is_literal = column.is_literal
        if not is_literal and isinstance(name, elements._truncated_label):
            name = self._truncated_identifier("colident", name)

        if add_to_result_map is not None:
            targets = (column, name, column.key) + result_map_targets
            if column._tq_label:
                targets += (column._tq_label,)

            add_to_result_map(name, orig_name, targets, column.type)

        if is_literal:
            # note we are not currently accommodating for
            # literal_column(quoted_name('ident', True)) here
            name = self.escape_literal_column(name)
        else:
            name = self.preparer.quote(name)
        table = column.table
        if table is None or not include_table or not table.named_with_column:
            return name
        else:
            effective_schema = self.preparer.schema_for_object(table)

            if effective_schema:
                schema_prefix = (
                    self.preparer.quote_schema(effective_schema) + "."
                )
            else:
                schema_prefix = ""

            if TYPE_CHECKING:
                assert isinstance(table, NamedFromClause)
            tablename = table.name

            if (
                not effective_schema
                and ambiguous_table_name_map
                and tablename in ambiguous_table_name_map
            ):
                tablename = ambiguous_table_name_map[tablename]

            if isinstance(tablename, elements._truncated_label):
                tablename = self._truncated_identifier("alias", tablename)

            return schema_prefix + self.preparer.quote(tablename) + "." + name

    def visit_collation(self, element, **kw):
        return self.preparer.format_collation(element.collation)

    def visit_fromclause(self, fromclause, **kwargs):
        return fromclause.name

    def visit_index(self, index, **kwargs):
        return index.name

    def visit_typeclause(self, typeclause, **kw):
        kw["type_expression"] = typeclause
        kw["identifier_preparer"] = self.preparer
        return self.dialect.type_compiler_instance.process(
            typeclause.type, **kw
        )

    def post_process_text(self, text):
        if self.preparer._double_percents:
            text = text.replace("%", "%%")
        return text

    def escape_literal_column(self, text):
        if self.preparer._double_percents:
            text = text.replace("%", "%%")
        return text

    def visit_textclause(self, textclause, add_to_result_map=None, **kw):
        def do_bindparam(m):
            name = m.group(1)
            if name in textclause._bindparams:
                return self.process(textclause._bindparams[name], **kw)
            else:
                return self.bindparam_string(name, **kw)

        if not self.stack:
            self.isplaintext = True

        if add_to_result_map:
            # text() object is present in the columns clause of a
            # select().   Add a no-name entry to the result map so that
            # row[text()] produces a result
            add_to_result_map(None, None, (textclause,), sqltypes.NULLTYPE)

        # un-escape any \:params
        return BIND_PARAMS_ESC.sub(
            lambda m: m.group(1),
            BIND_PARAMS.sub(
                do_bindparam, self.post_process_text(textclause.text)
            ),
        )

    def visit_textual_select(
        self, taf, compound_index=None, asfrom=False, **kw
    ):
        toplevel = not self.stack
        entry = self._default_stack_entry if toplevel else self.stack[-1]

        new_entry: _CompilerStackEntry = {
            "correlate_froms": set(),
            "asfrom_froms": set(),
            "selectable": taf,
        }
        self.stack.append(new_entry)

        if taf._independent_ctes:
            self._dispatch_independent_ctes(taf, kw)

        populate_result_map = (
            toplevel
            or (
                compound_index == 0
                and entry.get("need_result_map_for_compound", False)
            )
            or entry.get("need_result_map_for_nested", False)
        )

        if populate_result_map:
            self._ordered_columns = (
                self._textual_ordered_columns
            ) = taf.positional

            # enable looser result column matching when the SQL text links to
            # Column objects by name only
            self._loose_column_name_matching = not taf.positional and bool(
                taf.column_args
            )

            for c in taf.column_args:
                self.process(
                    c,
                    within_columns_clause=True,
                    add_to_result_map=self._add_to_result_map,
                )

        text = self.process(taf.element, **kw)
        if self.ctes:
            nesting_level = len(self.stack) if not toplevel else None
            text = self._render_cte_clause(nesting_level=nesting_level) + text

        self.stack.pop(-1)

        return text

    def visit_null(self, expr, **kw):
        return "NULL"

    def visit_true(self, expr, **kw):
        if self.dialect.supports_native_boolean:
            return "true"
        else:
            return "1"

    def visit_false(self, expr, **kw):
        if self.dialect.supports_native_boolean:
            return "false"
        else:
            return "0"

    def _generate_delimited_list(self, elements, separator, **kw):
        return separator.join(
            s
            for s in (c._compiler_dispatch(self, **kw) for c in elements)
            if s
        )

    def _generate_delimited_and_list(self, clauses, **kw):
        lcc, clauses = elements.BooleanClauseList._process_clauses_for_boolean(
            operators.and_,
            elements.True_._singleton,
            elements.False_._singleton,
            clauses,
        )
        if lcc == 1:
            return clauses[0]._compiler_dispatch(self, **kw)
        else:
            separator = OPERATORS[operators.and_]
            return separator.join(
                s
                for s in (c._compiler_dispatch(self, **kw) for c in clauses)
                if s
            )

    def visit_tuple(self, clauselist, **kw):
        return "(%s)" % self.visit_clauselist(clauselist, **kw)

    def visit_clauselist(self, clauselist, **kw):
        sep = clauselist.operator
        if sep is None:
            sep = " "
        else:
            sep = OPERATORS[clauselist.operator]

        return self._generate_delimited_list(clauselist.clauses, sep, **kw)

    def visit_expression_clauselist(self, clauselist, **kw):
        operator_ = clauselist.operator

        disp = self._get_operator_dispatch(
            operator_, "expression_clauselist", None
        )
        if disp:
            return disp(clauselist, operator_, **kw)

        try:
            opstring = OPERATORS[operator_]
        except KeyError as err:
            raise exc.UnsupportedCompilationError(self, operator_) from err
        else:
            kw["_in_operator_expression"] = True
            return self._generate_delimited_list(
                clauselist.clauses, opstring, **kw
            )

    def visit_case(self, clause, **kwargs):
        x = "CASE "
        if clause.value is not None:
            x += clause.value._compiler_dispatch(self, **kwargs) + " "
        for cond, result in clause.whens:
            x += (
                "WHEN "
                + cond._compiler_dispatch(self, **kwargs)
                + " THEN "
                + result._compiler_dispatch(self, **kwargs)
                + " "
            )
        if clause.else_ is not None:
            x += (
                "ELSE " + clause.else_._compiler_dispatch(self, **kwargs) + " "
            )
        x += "END"
        return x

    def visit_type_coerce(self, type_coerce, **kw):
        return type_coerce.typed_expression._compiler_dispatch(self, **kw)

    def visit_cast(self, cast, **kwargs):
        type_clause = cast.typeclause._compiler_dispatch(self, **kwargs)
        match = re.match("(.*)( COLLATE .*)", type_clause)
        return "CAST(%s AS %s)%s" % (
            cast.clause._compiler_dispatch(self, **kwargs),
            match.group(1) if match else type_clause,
            match.group(2) if match else "",
        )

    def _format_frame_clause(self, range_, **kw):
        return "%s AND %s" % (
            "UNBOUNDED PRECEDING"
            if range_[0] is elements.RANGE_UNBOUNDED
            else "CURRENT ROW"
            if range_[0] is elements.RANGE_CURRENT
            else "%s PRECEDING"
            % (self.process(elements.literal(abs(range_[0])), **kw),)
            if range_[0] < 0
            else "%s FOLLOWING"
            % (self.process(elements.literal(range_[0]), **kw),),
            "UNBOUNDED FOLLOWING"
            if range_[1] is elements.RANGE_UNBOUNDED
            else "CURRENT ROW"
            if range_[1] is elements.RANGE_CURRENT
            else "%s PRECEDING"
            % (self.process(elements.literal(abs(range_[1])), **kw),)
            if range_[1] < 0
            else "%s FOLLOWING"
            % (self.process(elements.literal(range_[1]), **kw),),
        )

    def visit_over(self, over, **kwargs):
        text = over.element._compiler_dispatch(self, **kwargs)
        if over.range_:
            range_ = "RANGE BETWEEN %s" % self._format_frame_clause(
                over.range_, **kwargs
            )
        elif over.rows:
            range_ = "ROWS BETWEEN %s" % self._format_frame_clause(
                over.rows, **kwargs
            )
        else:
            range_ = None

        return "%s OVER (%s)" % (
            text,
            " ".join(
                [
                    "%s BY %s"
                    % (word, clause._compiler_dispatch(self, **kwargs))
                    for word, clause in (
                        ("PARTITION", over.partition_by),
                        ("ORDER", over.order_by),
                    )
                    if clause is not None and len(clause)
                ]
                + ([range_] if range_ else [])
            ),
        )

    def visit_withingroup(self, withingroup, **kwargs):
        return "%s WITHIN GROUP (ORDER BY %s)" % (
            withingroup.element._compiler_dispatch(self, **kwargs),
            withingroup.order_by._compiler_dispatch(self, **kwargs),
        )

    def visit_funcfilter(self, funcfilter, **kwargs):
        return "%s FILTER (WHERE %s)" % (
            funcfilter.func._compiler_dispatch(self, **kwargs),
            funcfilter.criterion._compiler_dispatch(self, **kwargs),
        )

    def visit_extract(self, extract, **kwargs):
        field = self.extract_map.get(extract.field, extract.field)
        return "EXTRACT(%s FROM %s)" % (
            field,
            extract.expr._compiler_dispatch(self, **kwargs),
        )

    def visit_scalar_function_column(self, element, **kw):
        compiled_fn = self.visit_function(element.fn, **kw)
        compiled_col = self.visit_column(element, **kw)
        return "(%s).%s" % (compiled_fn, compiled_col)

    def visit_function(
        self,
        func: Function[Any],
        add_to_result_map: Optional[_ResultMapAppender] = None,
        **kwargs: Any,
    ) -> str:
        if add_to_result_map is not None:
            add_to_result_map(func.name, func.name, (), func.type)

        disp = getattr(self, "visit_%s_func" % func.name.lower(), None)

        text: str

        if disp:
            text = disp(func, **kwargs)
        else:
            name = FUNCTIONS.get(func._deannotate().__class__, None)
            if name:
                if func._has_args:
                    name += "%(expr)s"
            else:
                name = func.name
                name = (
                    self.preparer.quote(name)
                    if self.preparer._requires_quotes_illegal_chars(name)
                    or isinstance(name, elements.quoted_name)
                    else name
                )
                name = name + "%(expr)s"
            text = ".".join(
                [
                    (
                        self.preparer.quote(tok)
                        if self.preparer._requires_quotes_illegal_chars(tok)
                        or isinstance(name, elements.quoted_name)
                        else tok
                    )
                    for tok in func.packagenames
                ]
                + [name]
            ) % {"expr": self.function_argspec(func, **kwargs)}

        if func._with_ordinality:
            text += " WITH ORDINALITY"
        return text

    def visit_next_value_func(self, next_value, **kw):
        return self.visit_sequence(next_value.sequence)

    def visit_sequence(self, sequence, **kw):
        raise NotImplementedError(
            "Dialect '%s' does not support sequence increments."
            % self.dialect.name
        )

    def function_argspec(self, func, **kwargs):
        return func.clause_expr._compiler_dispatch(self, **kwargs)

    def visit_compound_select(
        self, cs, asfrom=False, compound_index=None, **kwargs
    ):
        toplevel = not self.stack

        compile_state = cs._compile_state_factory(cs, self, **kwargs)

        if toplevel and not self.compile_state:
            self.compile_state = compile_state

        compound_stmt = compile_state.statement

        entry = self._default_stack_entry if toplevel else self.stack[-1]
        need_result_map = toplevel or (
            not compound_index
            and entry.get("need_result_map_for_compound", False)
        )

        # indicates there is already a CompoundSelect in play
        if compound_index == 0:
            entry["select_0"] = cs

        self.stack.append(
            {
                "correlate_froms": entry["correlate_froms"],
                "asfrom_froms": entry["asfrom_froms"],
                "selectable": cs,
                "compile_state": compile_state,
                "need_result_map_for_compound": need_result_map,
            }
        )

        if compound_stmt._independent_ctes:
            self._dispatch_independent_ctes(compound_stmt, kwargs)

        keyword = self.compound_keywords[cs.keyword]

        text = (" " + keyword + " ").join(
            (
                c._compiler_dispatch(
                    self, asfrom=asfrom, compound_index=i, **kwargs
                )
                for i, c in enumerate(cs.selects)
            )
        )

        kwargs["include_table"] = False
        text += self.group_by_clause(cs, **dict(asfrom=asfrom, **kwargs))
        text += self.order_by_clause(cs, **kwargs)
        if cs._has_row_limiting_clause:
            text += self._row_limit_clause(cs, **kwargs)

        if self.ctes:
            nesting_level = len(self.stack) if not toplevel else None
            text = (
                self._render_cte_clause(
                    nesting_level=nesting_level,
                    include_following_stack=True,
                )
                + text
            )

        self.stack.pop(-1)
        return text

    def _row_limit_clause(self, cs, **kwargs):
        if cs._fetch_clause is not None:
            return self.fetch_clause(cs, **kwargs)
        else:
            return self.limit_clause(cs, **kwargs)

    def _get_operator_dispatch(self, operator_, qualifier1, qualifier2):
        attrname = "visit_%s_%s%s" % (
            operator_.__name__,
            qualifier1,
            "_" + qualifier2 if qualifier2 else "",
        )
        return getattr(self, attrname, None)

    def visit_unary(
        self, unary, add_to_result_map=None, result_map_targets=(), **kw
    ):
        if add_to_result_map is not None:
            result_map_targets += (unary,)
            kw["add_to_result_map"] = add_to_result_map
            kw["result_map_targets"] = result_map_targets

        if unary.operator:
            if unary.modifier:
                raise exc.CompileError(
                    "Unary expression does not support operator "
                    "and modifier simultaneously"
                )
            disp = self._get_operator_dispatch(
                unary.operator, "unary", "operator"
            )
            if disp:
                return disp(unary, unary.operator, **kw)
            else:
                return self._generate_generic_unary_operator(
                    unary, OPERATORS[unary.operator], **kw
                )
        elif unary.modifier:
            disp = self._get_operator_dispatch(
                unary.modifier, "unary", "modifier"
            )
            if disp:
                return disp(unary, unary.modifier, **kw)
            else:
                return self._generate_generic_unary_modifier(
                    unary, OPERATORS[unary.modifier], **kw
                )
        else:
            raise exc.CompileError(
                "Unary expression has no operator or modifier"
            )

    def visit_truediv_binary(self, binary, operator, **kw):
        if self.dialect.div_is_floordiv:
            return (
                self.process(binary.left, **kw)
                + " / "
                # TODO: would need a fast cast again here,
                # unless we want to use an implicit cast like "+ 0.0"
                + self.process(
                    elements.Cast(
                        binary.right,
                        binary.right.type
                        if binary.right.type._type_affinity is sqltypes.Numeric
                        else sqltypes.Numeric(),
                    ),
                    **kw,
                )
            )
        else:
            return (
                self.process(binary.left, **kw)
                + " / "
                + self.process(binary.right, **kw)
            )

    def visit_floordiv_binary(self, binary, operator, **kw):
        if (
            self.dialect.div_is_floordiv
            and binary.right.type._type_affinity is sqltypes.Integer
        ):
            return (
                self.process(binary.left, **kw)
                + " / "
                + self.process(binary.right, **kw)
            )
        else:
            return "FLOOR(%s)" % (
                self.process(binary.left, **kw)
                + " / "
                + self.process(binary.right, **kw)
            )

    def visit_is_true_unary_operator(self, element, operator, **kw):
        if (
            element._is_implicitly_boolean
            or self.dialect.supports_native_boolean
        ):
            return self.process(element.element, **kw)
        else:
            return "%s = 1" % self.process(element.element, **kw)

    def visit_is_false_unary_operator(self, element, operator, **kw):
        if (
            element._is_implicitly_boolean
            or self.dialect.supports_native_boolean
        ):
            return "NOT %s" % self.process(element.element, **kw)
        else:
            return "%s = 0" % self.process(element.element, **kw)

    def visit_not_match_op_binary(self, binary, operator, **kw):
        return "NOT %s" % self.visit_binary(
            binary, override_operator=operators.match_op
        )

    def visit_not_in_op_binary(self, binary, operator, **kw):
        # The brackets are required in the NOT IN operation because the empty
        # case is handled using the form "(col NOT IN (null) OR 1 = 1)".
        # The presence of the OR makes the brackets required.
        return "(%s)" % self._generate_generic_binary(
            binary, OPERATORS[operator], **kw
        )

    def visit_empty_set_op_expr(self, type_, expand_op, **kw):
        if expand_op is operators.not_in_op:
            if len(type_) > 1:
                return "(%s)) OR (1 = 1" % (
                    ", ".join("NULL" for element in type_)
                )
            else:
                return "NULL) OR (1 = 1"
        elif expand_op is operators.in_op:
            if len(type_) > 1:
                return "(%s)) AND (1 != 1" % (
                    ", ".join("NULL" for element in type_)
                )
            else:
                return "NULL) AND (1 != 1"
        else:
            return self.visit_empty_set_expr(type_)

    def visit_empty_set_expr(self, element_types, **kw):
        raise NotImplementedError(
            "Dialect '%s' does not support empty set expression."
            % self.dialect.name
        )

    def _literal_execute_expanding_parameter_literal_binds(
        self, parameter, values, bind_expression_template=None
    ):
        typ_dialect_impl = parameter.type._unwrapped_dialect_impl(self.dialect)

        if not values:
            # empty IN expression.  note we don't need to use
            # bind_expression_template here because there are no
            # expressions to render.

            if typ_dialect_impl._is_tuple_type:
                replacement_expression = (
                    "VALUES " if self.dialect.tuple_in_values else ""
                ) + self.visit_empty_set_op_expr(
                    parameter.type.types, parameter.expand_op
                )

            else:
                replacement_expression = self.visit_empty_set_op_expr(
                    [parameter.type], parameter.expand_op
                )

        elif typ_dialect_impl._is_tuple_type or (
            typ_dialect_impl._isnull
            and isinstance(values[0], collections_abc.Sequence)
            and not isinstance(values[0], (str, bytes))
        ):
            if typ_dialect_impl._has_bind_expression:
                raise NotImplementedError(
                    "bind_expression() on TupleType not supported with "
                    "literal_binds"
                )

            replacement_expression = (
                "VALUES " if self.dialect.tuple_in_values else ""
            ) + ", ".join(
                "(%s)"
                % (
                    ", ".join(
                        self.render_literal_value(value, param_type)
                        for value, param_type in zip(
                            tuple_element, parameter.type.types
                        )
                    )
                )
                for i, tuple_element in enumerate(values)
            )
        else:
            if bind_expression_template:
                post_compile_pattern = self._post_compile_pattern
                m = post_compile_pattern.search(bind_expression_template)
                assert m and m.group(
                    2
                ), "unexpected format for expanding parameter"

                tok = m.group(2).split("~~")
                be_left, be_right = tok[1], tok[3]
                replacement_expression = ", ".join(
                    "%s%s%s"
                    % (
                        be_left,
                        self.render_literal_value(value, parameter.type),
                        be_right,
                    )
                    for value in values
                )
            else:
                replacement_expression = ", ".join(
                    self.render_literal_value(value, parameter.type)
                    for value in values
                )

        return (), replacement_expression

    def _literal_execute_expanding_parameter(self, name, parameter, values):
        if parameter.literal_execute:
            return self._literal_execute_expanding_parameter_literal_binds(
                parameter, values
            )

        dialect = self.dialect
        typ_dialect_impl = parameter.type._unwrapped_dialect_impl(dialect)

        if self._numeric_binds:
            bind_template = self.compilation_bindtemplate
        else:
            bind_template = self.bindtemplate

        if (
            self.dialect._bind_typing_render_casts
            and typ_dialect_impl.render_bind_cast
        ):

            def _render_bindtemplate(name):
                return self.render_bind_cast(
                    parameter.type,
                    typ_dialect_impl,
                    bind_template % {"name": name},
                )

        else:

            def _render_bindtemplate(name):
                return bind_template % {"name": name}

        if not values:
            to_update = []
            if typ_dialect_impl._is_tuple_type:
                replacement_expression = self.visit_empty_set_op_expr(
                    parameter.type.types, parameter.expand_op
                )
            else:
                replacement_expression = self.visit_empty_set_op_expr(
                    [parameter.type], parameter.expand_op
                )

        elif typ_dialect_impl._is_tuple_type or (
            typ_dialect_impl._isnull
            and isinstance(values[0], collections_abc.Sequence)
            and not isinstance(values[0], (str, bytes))
        ):
            assert not typ_dialect_impl._is_array
            to_update = [
                ("%s_%s_%s" % (name, i, j), value)
                for i, tuple_element in enumerate(values, 1)
                for j, value in enumerate(tuple_element, 1)
            ]

            replacement_expression = (
                "VALUES " if dialect.tuple_in_values else ""
            ) + ", ".join(
                "(%s)"
                % (
                    ", ".join(
                        _render_bindtemplate(
                            to_update[i * len(tuple_element) + j][0]
                        )
                        for j, value in enumerate(tuple_element)
                    )
                )
                for i, tuple_element in enumerate(values)
            )
        else:
            to_update = [
                ("%s_%s" % (name, i), value)
                for i, value in enumerate(values, 1)
            ]
            replacement_expression = ", ".join(
                _render_bindtemplate(key) for key, value in to_update
            )

        return to_update, replacement_expression

    def visit_binary(
        self,
        binary,
        override_operator=None,
        eager_grouping=False,
        from_linter=None,
        lateral_from_linter=None,
        **kw,
    ):
        if from_linter and operators.is_comparison(binary.operator):
            if lateral_from_linter is not None:
                enclosing_lateral = kw["enclosing_lateral"]
                lateral_from_linter.edges.update(
                    itertools.product(
                        _de_clone(
                            binary.left._from_objects + [enclosing_lateral]
                        ),
                        _de_clone(
                            binary.right._from_objects + [enclosing_lateral]
                        ),
                    )
                )
            else:
                from_linter.edges.update(
                    itertools.product(
                        _de_clone(binary.left._from_objects),
                        _de_clone(binary.right._from_objects),
                    )
                )

        # don't allow "? = ?" to render
        if (
            self.ansi_bind_rules
            and isinstance(binary.left, elements.BindParameter)
            and isinstance(binary.right, elements.BindParameter)
        ):
            kw["literal_execute"] = True

        operator_ = override_operator or binary.operator
        disp = self._get_operator_dispatch(operator_, "binary", None)
        if disp:
            return disp(binary, operator_, **kw)
        else:
            try:
                opstring = OPERATORS[operator_]
            except KeyError as err:
                raise exc.UnsupportedCompilationError(self, operator_) from err
            else:
                return self._generate_generic_binary(
                    binary,
                    opstring,
                    from_linter=from_linter,
                    lateral_from_linter=lateral_from_linter,
                    **kw,
                )

    def visit_function_as_comparison_op_binary(self, element, operator, **kw):
        return self.process(element.sql_function, **kw)

    def visit_mod_binary(self, binary, operator, **kw):
        if self.preparer._double_percents:
            return (
                self.process(binary.left, **kw)
                + " %% "
                + self.process(binary.right, **kw)
            )
        else:
            return (
                self.process(binary.left, **kw)
                + " % "
                + self.process(binary.right, **kw)
            )

    def visit_custom_op_binary(self, element, operator, **kw):
        kw["eager_grouping"] = operator.eager_grouping
        return self._generate_generic_binary(
            element,
            " " + self.escape_literal_column(operator.opstring) + " ",
            **kw,
        )

    def visit_custom_op_unary_operator(self, element, operator, **kw):
        return self._generate_generic_unary_operator(
            element, self.escape_literal_column(operator.opstring) + " ", **kw
        )

    def visit_custom_op_unary_modifier(self, element, operator, **kw):
        return self._generate_generic_unary_modifier(
            element, " " + self.escape_literal_column(operator.opstring), **kw
        )

    def _generate_generic_binary(
        self, binary, opstring, eager_grouping=False, **kw
    ):
        _in_operator_expression = kw.get("_in_operator_expression", False)

        kw["_in_operator_expression"] = True
        kw["_binary_op"] = binary.operator
        text = (
            binary.left._compiler_dispatch(
                self, eager_grouping=eager_grouping, **kw
            )
            + opstring
            + binary.right._compiler_dispatch(
                self, eager_grouping=eager_grouping, **kw
            )
        )

        if _in_operator_expression and eager_grouping:
            text = "(%s)" % text
        return text

    def _generate_generic_unary_operator(self, unary, opstring, **kw):
        return opstring + unary.element._compiler_dispatch(self, **kw)

    def _generate_generic_unary_modifier(self, unary, opstring, **kw):
        return unary.element._compiler_dispatch(self, **kw) + opstring

    @util.memoized_property
    def _like_percent_literal(self):
        return elements.literal_column("'%'", type_=sqltypes.STRINGTYPE)

    def visit_ilike_case_insensitive_operand(self, element, **kw):
        return f"lower({element.element._compiler_dispatch(self, **kw)})"

    def visit_contains_op_binary(self, binary, operator, **kw):
        binary = binary._clone()
        percent = self._like_percent_literal
        binary.right = percent.concat(binary.right).concat(percent)
        return self.visit_like_op_binary(binary, operator, **kw)

    def visit_not_contains_op_binary(self, binary, operator, **kw):
        binary = binary._clone()
        percent = self._like_percent_literal
        binary.right = percent.concat(binary.right).concat(percent)
        return self.visit_not_like_op_binary(binary, operator, **kw)

    def visit_icontains_op_binary(self, binary, operator, **kw):
        binary = binary._clone()
        percent = self._like_percent_literal
        binary.left = ilike_case_insensitive(binary.left)
        binary.right = percent.concat(
            ilike_case_insensitive(binary.right)
        ).concat(percent)
        return self.visit_ilike_op_binary(binary, operator, **kw)

    def visit_not_icontains_op_binary(self, binary, operator, **kw):
        binary = binary._clone()
        percent = self._like_percent_literal
        binary.left = ilike_case_insensitive(binary.left)
        binary.right = percent.concat(
            ilike_case_insensitive(binary.right)
        ).concat(percent)
        return self.visit_not_ilike_op_binary(binary, operator, **kw)

    def visit_startswith_op_binary(self, binary, operator, **kw):
        binary = binary._clone()
        percent = self._like_percent_literal
        binary.right = percent._rconcat(binary.right)
        return self.visit_like_op_binary(binary, operator, **kw)

    def visit_not_startswith_op_binary(self, binary, operator, **kw):
        binary = binary._clone()
        percent = self._like_percent_literal
        binary.right = percent._rconcat(binary.right)
        return self.visit_not_like_op_binary(binary, operator, **kw)

    def visit_istartswith_op_binary(self, binary, operator, **kw):
        binary = binary._clone()
        percent = self._like_percent_literal
        binary.left = ilike_case_insensitive(binary.left)
        binary.right = percent._rconcat(ilike_case_insensitive(binary.right))
        return self.visit_ilike_op_binary(binary, operator, **kw)

    def visit_not_istartswith_op_binary(self, binary, operator, **kw):
        binary = binary._clone()
        percent = self._like_percent_literal
        binary.left = ilike_case_insensitive(binary.left)
        binary.right = percent._rconcat(ilike_case_insensitive(binary.right))
        return self.visit_not_ilike_op_binary(binary, operator, **kw)

    def visit_endswith_op_binary(self, binary, operator, **kw):
        binary = binary._clone()
        percent = self._like_percent_literal
        binary.right = percent.concat(binary.right)
        return self.visit_like_op_binary(binary, operator, **kw)

    def visit_not_endswith_op_binary(self, binary, operator, **kw):
        binary = binary._clone()
        percent = self._like_percent_literal
        binary.right = percent.concat(binary.right)
        return self.visit_not_like_op_binary(binary, operator, **kw)

    def visit_iendswith_op_binary(self, binary, operator, **kw):
        binary = binary._clone()
        percent = self._like_percent_literal
        binary.left = ilike_case_insensitive(binary.left)
        binary.right = percent.concat(ilike_case_insensitive(binary.right))
        return self.visit_ilike_op_binary(binary, operator, **kw)

    def visit_not_iendswith_op_binary(self, binary, operator, **kw):
        binary = binary._clone()
        percent = self._like_percent_literal
        binary.left = ilike_case_insensitive(binary.left)
        binary.right = percent.concat(ilike_case_insensitive(binary.right))
        return self.visit_not_ilike_op_binary(binary, operator, **kw)

    def visit_like_op_binary(self, binary, operator, **kw):
        escape = binary.modifiers.get("escape", None)

        return "%s LIKE %s" % (
            binary.left._compiler_dispatch(self, **kw),
            binary.right._compiler_dispatch(self, **kw),
        ) + (
            " ESCAPE " + self.render_literal_value(escape, sqltypes.STRINGTYPE)
            if escape is not None
            else ""
        )

    def visit_not_like_op_binary(self, binary, operator, **kw):
        escape = binary.modifiers.get("escape", None)
        return "%s NOT LIKE %s" % (
            binary.left._compiler_dispatch(self, **kw),
            binary.right._compiler_dispatch(self, **kw),
        ) + (
            " ESCAPE " + self.render_literal_value(escape, sqltypes.STRINGTYPE)
            if escape is not None
            else ""
        )

    def visit_ilike_op_binary(self, binary, operator, **kw):
        if operator is operators.ilike_op:
            binary = binary._clone()
            binary.left = ilike_case_insensitive(binary.left)
            binary.right = ilike_case_insensitive(binary.right)
        # else we assume ilower() has been applied

        return self.visit_like_op_binary(binary, operator, **kw)

    def visit_not_ilike_op_binary(self, binary, operator, **kw):
        if operator is operators.not_ilike_op:
            binary = binary._clone()
            binary.left = ilike_case_insensitive(binary.left)
            binary.right = ilike_case_insensitive(binary.right)
        # else we assume ilower() has been applied

        return self.visit_not_like_op_binary(binary, operator, **kw)

    def visit_between_op_binary(self, binary, operator, **kw):
        symmetric = binary.modifiers.get("symmetric", False)
        return self._generate_generic_binary(
            binary, " BETWEEN SYMMETRIC " if symmetric else " BETWEEN ", **kw
        )

    def visit_not_between_op_binary(self, binary, operator, **kw):
        symmetric = binary.modifiers.get("symmetric", False)
        return self._generate_generic_binary(
            binary,
            " NOT BETWEEN SYMMETRIC " if symmetric else " NOT BETWEEN ",
            **kw,
        )

    def visit_regexp_match_op_binary(self, binary, operator, **kw):
        raise exc.CompileError(
            "%s dialect does not support regular expressions"
            % self.dialect.name
        )

    def visit_not_regexp_match_op_binary(self, binary, operator, **kw):
        raise exc.CompileError(
            "%s dialect does not support regular expressions"
            % self.dialect.name
        )

    def visit_regexp_replace_op_binary(self, binary, operator, **kw):
        raise exc.CompileError(
            "%s dialect does not support regular expression replacements"
            % self.dialect.name
        )

    def visit_bindparam(
        self,
        bindparam,
        within_columns_clause=False,
        literal_binds=False,
        skip_bind_expression=False,
        literal_execute=False,
        render_postcompile=False,
        **kwargs,
    ):
        if not skip_bind_expression:
            impl = bindparam.type.dialect_impl(self.dialect)
            if impl._has_bind_expression:
                bind_expression = impl.bind_expression(bindparam)
                wrapped = self.process(
                    bind_expression,
                    skip_bind_expression=True,
                    within_columns_clause=within_columns_clause,
                    literal_binds=literal_binds and not bindparam.expanding,
                    literal_execute=literal_execute,
                    render_postcompile=render_postcompile,
                    **kwargs,
                )
                if bindparam.expanding:
                    # for postcompile w/ expanding, move the "wrapped" part
                    # of this into the inside

                    m = re.match(
                        r"^(.*)\(__\[POSTCOMPILE_(\S+?)\]\)(.*)$", wrapped
                    )
                    assert m, "unexpected format for expanding parameter"
                    wrapped = "(__[POSTCOMPILE_%s~~%s~~REPL~~%s~~])" % (
                        m.group(2),
                        m.group(1),
                        m.group(3),
                    )

                    if literal_binds:
                        ret = self.render_literal_bindparam(
                            bindparam,
                            within_columns_clause=True,
                            bind_expression_template=wrapped,
                            **kwargs,
                        )
                        return "(%s)" % ret

                return wrapped

        if not literal_binds:
            literal_execute = (
                literal_execute
                or bindparam.literal_execute
                or (within_columns_clause and self.ansi_bind_rules)
            )
            post_compile = literal_execute or bindparam.expanding
        else:
            post_compile = False

        if literal_binds:
            ret = self.render_literal_bindparam(
                bindparam, within_columns_clause=True, **kwargs
            )
            if bindparam.expanding:
                ret = "(%s)" % ret
            return ret

        name = self._truncate_bindparam(bindparam)

        if name in self.binds:
            existing = self.binds[name]
            if existing is not bindparam:
                if (
                    (existing.unique or bindparam.unique)
                    and not existing.proxy_set.intersection(
                        bindparam.proxy_set
                    )
                    and not existing._cloned_set.intersection(
                        bindparam._cloned_set
                    )
                ):
                    raise exc.CompileError(
                        "Bind parameter '%s' conflicts with "
                        "unique bind parameter of the same name" % name
                    )
                elif existing.expanding != bindparam.expanding:
                    raise exc.CompileError(
                        "Can't reuse bound parameter name '%s' in both "
                        "'expanding' (e.g. within an IN expression) and "
                        "non-expanding contexts.  If this parameter is to "
                        "receive a list/array value, set 'expanding=True' on "
                        "it for expressions that aren't IN, otherwise use "
                        "a different parameter name." % (name,)
                    )
                elif existing._is_crud or bindparam._is_crud:
                    if existing._is_crud and bindparam._is_crud:
                        # TODO: this condition is not well understood.
                        # see tests in test/sql/test_update.py
                        raise exc.CompileError(
                            "Encountered unsupported case when compiling an "
                            "INSERT or UPDATE statement.  If this is a "
                            "multi-table "
                            "UPDATE statement, please provide string-named "
                            "arguments to the "
                            "values() method with distinct names; support for "
                            "multi-table UPDATE statements that "
                            "target multiple tables for UPDATE is very "
                            "limited",
                        )
                    else:
                        raise exc.CompileError(
                            f"bindparam() name '{bindparam.key}' is reserved "
                            "for automatic usage in the VALUES or SET "
                            "clause of this "
                            "insert/update statement.   Please use a "
                            "name other than column name when using "
                            "bindparam() "
                            "with insert() or update() (for example, "
                            f"'b_{bindparam.key}')."
                        )

        self.binds[bindparam.key] = self.binds[name] = bindparam

        # if we are given a cache key that we're going to match against,
        # relate the bindparam here to one that is most likely present
        # in the "extracted params" portion of the cache key.  this is used
        # to set up a positional mapping that is used to determine the
        # correct parameters for a subsequent use of this compiled with
        # a different set of parameter values.   here, we accommodate for
        # parameters that may have been cloned both before and after the cache
        # key was been generated.
        ckbm_tuple = self._cache_key_bind_match

        if ckbm_tuple:
            ckbm, cksm = ckbm_tuple
            for bp in bindparam._cloned_set:
                if bp.key in cksm:
                    cb = cksm[bp.key]
                    ckbm[cb].append(bindparam)

        if bindparam.isoutparam:
            self.has_out_parameters = True

        if post_compile:
            if render_postcompile:
                self._render_postcompile = True

            if literal_execute:
                self.literal_execute_params |= {bindparam}
            else:
                self.post_compile_params |= {bindparam}

        ret = self.bindparam_string(
            name,
            post_compile=post_compile,
            expanding=bindparam.expanding,
            bindparam_type=bindparam.type,
            **kwargs,
        )

        if bindparam.expanding:
            ret = "(%s)" % ret

        return ret

    def render_bind_cast(self, type_, dbapi_type, sqltext):
        raise NotImplementedError()

    def render_literal_bindparam(
        self,
        bindparam,
        render_literal_value=NO_ARG,
        bind_expression_template=None,
        **kw,
    ):
        if render_literal_value is not NO_ARG:
            value = render_literal_value
        else:
            if bindparam.value is None and bindparam.callable is None:
                op = kw.get("_binary_op", None)
                if op and op not in (operators.is_, operators.is_not):
                    util.warn_limited(
                        "Bound parameter '%s' rendering literal NULL in a SQL "
                        "expression; comparisons to NULL should not use "
                        "operators outside of 'is' or 'is not'",
                        (bindparam.key,),
                    )
                return self.process(sqltypes.NULLTYPE, **kw)
            value = bindparam.effective_value

        if bindparam.expanding:
            leep = self._literal_execute_expanding_parameter_literal_binds
            to_update, replacement_expr = leep(
                bindparam,
                value,
                bind_expression_template=bind_expression_template,
            )
            return replacement_expr
        else:
            return self.render_literal_value(value, bindparam.type)

    def render_literal_value(self, value, type_):
        """Render the value of a bind parameter as a quoted literal.

        This is used for statement sections that do not accept bind parameters
        on the target driver/database.

        This should be implemented by subclasses using the quoting services
        of the DBAPI.

        """

        if value is None and not type_.should_evaluate_none:
            # issue #10535 - handle NULL in the compiler without placing
            # this onto each type, except for "evaluate None" types
            # (e.g. JSON)
            return self.process(elements.Null._instance())

        processor = type_._cached_literal_processor(self.dialect)
        if processor:
            try:
                return processor(value)
            except Exception as e:
                raise exc.CompileError(
                    f"Could not render literal value "
                    f'"{sql_util._repr_single_value(value)}" '
                    f"with datatype "
                    f"{type_}; see parent stack trace for "
                    "more detail."
                ) from e

        else:
            raise exc.CompileError(
                f"No literal value renderer is available for literal value "
                f'"{sql_util._repr_single_value(value)}" '
                f"with datatype {type_}"
            )

    def _truncate_bindparam(self, bindparam):
        if bindparam in self.bind_names:
            return self.bind_names[bindparam]

        bind_name = bindparam.key
        if isinstance(bind_name, elements._truncated_label):
            bind_name = self._truncated_identifier("bindparam", bind_name)

        # add to bind_names for translation
        self.bind_names[bindparam] = bind_name

        return bind_name

    def _truncated_identifier(
        self, ident_class: str, name: _truncated_label
    ) -> str:
        if (ident_class, name) in self.truncated_names:
            return self.truncated_names[(ident_class, name)]

        anonname = name.apply_map(self.anon_map)

        if len(anonname) > self.label_length - 6:
            counter = self._truncated_counters.get(ident_class, 1)
            truncname = (
                anonname[0 : max(self.label_length - 6, 0)]
                + "_"
                + hex(counter)[2:]
            )
            self._truncated_counters[ident_class] = counter + 1
        else:
            truncname = anonname
        self.truncated_names[(ident_class, name)] = truncname
        return truncname

    def _anonymize(self, name: str) -> str:
        return name % self.anon_map

    def bindparam_string(
        self,
        name: str,
        post_compile: bool = False,
        expanding: bool = False,
        escaped_from: Optional[str] = None,
        bindparam_type: Optional[TypeEngine[Any]] = None,
        accumulate_bind_names: Optional[Set[str]] = None,
        visited_bindparam: Optional[List[str]] = None,
        **kw: Any,
    ) -> str:
        # TODO: accumulate_bind_names is passed by crud.py to gather
        # names on a per-value basis, visited_bindparam is passed by
        # visit_insert() to collect all parameters in the statement.
        # see if this gathering can be simplified somehow
        if accumulate_bind_names is not None:
            accumulate_bind_names.add(name)
        if visited_bindparam is not None:
            visited_bindparam.append(name)

        if not escaped_from:
            if self._bind_translate_re.search(name):
                # not quite the translate use case as we want to
                # also get a quick boolean if we even found
                # unusual characters in the name
                new_name = self._bind_translate_re.sub(
                    lambda m: self._bind_translate_chars[m.group(0)],
                    name,
                )
                escaped_from = name
                name = new_name

        if escaped_from:
            self.escaped_bind_names = self.escaped_bind_names.union(
                {escaped_from: name}
            )
        if post_compile:
            ret = "__[POSTCOMPILE_%s]" % name
            if expanding:
                # for expanding, bound parameters or literal values will be
                # rendered per item
                return ret

            # otherwise, for non-expanding "literal execute", apply
            # bind casts as determined by the datatype
            if bindparam_type is not None:
                type_impl = bindparam_type._unwrapped_dialect_impl(
                    self.dialect
                )
                if type_impl.render_literal_cast:
                    ret = self.render_bind_cast(bindparam_type, type_impl, ret)
            return ret
        elif self.state is CompilerState.COMPILING:
            ret = self.compilation_bindtemplate % {"name": name}
        else:
            ret = self.bindtemplate % {"name": name}

        if (
            bindparam_type is not None
            and self.dialect._bind_typing_render_casts
        ):
            type_impl = bindparam_type._unwrapped_dialect_impl(self.dialect)
            if type_impl.render_bind_cast:
                ret = self.render_bind_cast(bindparam_type, type_impl, ret)

        return ret

    def _dispatch_independent_ctes(self, stmt, kw):
        local_kw = kw.copy()
        local_kw.pop("cte_opts", None)
        for cte, opt in zip(
            stmt._independent_ctes, stmt._independent_ctes_opts
        ):
            cte._compiler_dispatch(self, cte_opts=opt, **local_kw)

    def visit_cte(
        self,
        cte: CTE,
        asfrom: bool = False,
        ashint: bool = False,
        fromhints: Optional[_FromHintsType] = None,
        visiting_cte: Optional[CTE] = None,
        from_linter: Optional[FromLinter] = None,
        cte_opts: selectable._CTEOpts = selectable._CTEOpts(False),
        **kwargs: Any,
    ) -> Optional[str]:
        self_ctes = self._init_cte_state()
        assert self_ctes is self.ctes

        kwargs["visiting_cte"] = cte

        cte_name = cte.name

        if isinstance(cte_name, elements._truncated_label):
            cte_name = self._truncated_identifier("alias", cte_name)

        is_new_cte = True
        embedded_in_current_named_cte = False

        _reference_cte = cte._get_reference_cte()

        nesting = cte.nesting or cte_opts.nesting

        # check for CTE already encountered
        if _reference_cte in self.level_name_by_cte:
            cte_level, _, existing_cte_opts = self.level_name_by_cte[
                _reference_cte
            ]
            assert _ == cte_name

            cte_level_name = (cte_level, cte_name)
            existing_cte = self.ctes_by_level_name[cte_level_name]

            # check if we are receiving it here with a specific
            # "nest_here" location; if so, move it to this location

            if cte_opts.nesting:
                if existing_cte_opts.nesting:
                    raise exc.CompileError(
                        "CTE is stated as 'nest_here' in "
                        "more than one location"
                    )

                old_level_name = (cte_level, cte_name)
                cte_level = len(self.stack) if nesting else 1
                cte_level_name = new_level_name = (cte_level, cte_name)

                del self.ctes_by_level_name[old_level_name]
                self.ctes_by_level_name[new_level_name] = existing_cte
                self.level_name_by_cte[_reference_cte] = new_level_name + (
                    cte_opts,
                )

        else:
            cte_level = len(self.stack) if nesting else 1
            cte_level_name = (cte_level, cte_name)

            if cte_level_name in self.ctes_by_level_name:
                existing_cte = self.ctes_by_level_name[cte_level_name]
            else:
                existing_cte = None

        if existing_cte is not None:
            embedded_in_current_named_cte = visiting_cte is existing_cte

            # we've generated a same-named CTE that we are enclosed in,
            # or this is the same CTE.  just return the name.
            if cte is existing_cte._restates or cte is existing_cte:
                is_new_cte = False
            elif existing_cte is cte._restates:
                # we've generated a same-named CTE that is
                # enclosed in us - we take precedence, so
                # discard the text for the "inner".
                del self_ctes[existing_cte]

                existing_cte_reference_cte = existing_cte._get_reference_cte()

                assert existing_cte_reference_cte is _reference_cte
                assert existing_cte_reference_cte is existing_cte

                del self.level_name_by_cte[existing_cte_reference_cte]
            else:
                # if the two CTEs are deep-copy identical, consider them
                # the same, **if** they are clones, that is, they came from
                # the ORM or other visit method
                if (
                    cte._is_clone_of is not None
                    or existing_cte._is_clone_of is not None
                ) and cte.compare(existing_cte):
                    is_new_cte = False
                else:
                    raise exc.CompileError(
                        "Multiple, unrelated CTEs found with "
                        "the same name: %r" % cte_name
                    )

        if not asfrom and not is_new_cte:
            return None

        if cte._cte_alias is not None:
            pre_alias_cte = cte._cte_alias
            cte_pre_alias_name = cte._cte_alias.name
            if isinstance(cte_pre_alias_name, elements._truncated_label):
                cte_pre_alias_name = self._truncated_identifier(
                    "alias", cte_pre_alias_name
                )
        else:
            pre_alias_cte = cte
            cte_pre_alias_name = None

        if is_new_cte:
            self.ctes_by_level_name[cte_level_name] = cte
            self.level_name_by_cte[_reference_cte] = cte_level_name + (
                cte_opts,
            )

            if pre_alias_cte not in self.ctes:
                self.visit_cte(pre_alias_cte, **kwargs)

            if not cte_pre_alias_name and cte not in self_ctes:
                if cte.recursive:
                    self.ctes_recursive = True
                text = self.preparer.format_alias(cte, cte_name)
                if cte.recursive:
                    col_source = cte.element

                    # TODO: can we get at the .columns_plus_names collection
                    # that is already (or will be?) generated for the SELECT
                    # rather than calling twice?
                    recur_cols = [
                        # TODO: proxy_name is not technically safe,
                        # see test_cte->
                        # test_with_recursive_no_name_currently_buggy.  not
                        # clear what should be done with such a case
                        fallback_label_name or proxy_name
                        for (
                            _,
                            proxy_name,
                            fallback_label_name,
                            c,
                            repeated,
                        ) in (col_source._generate_columns_plus_names(True))
                        if not repeated
                    ]

                    text += "(%s)" % (
                        ", ".join(
                            self.preparer.format_label_name(
                                ident, anon_map=self.anon_map
                            )
                            for ident in recur_cols
                        )
                    )

                assert kwargs.get("subquery", False) is False

                if not self.stack:
                    # toplevel, this is a stringify of the
                    # cte directly.  just compile the inner
                    # the way alias() does.
                    return cte.element._compiler_dispatch(
                        self, asfrom=asfrom, **kwargs
                    )
                else:
                    prefixes = self._generate_prefixes(
                        cte, cte._prefixes, **kwargs
                    )
                    inner = cte.element._compiler_dispatch(
                        self, asfrom=True, **kwargs
                    )

                    text += " AS %s\n(%s)" % (prefixes, inner)

                if cte._suffixes:
                    text += " " + self._generate_prefixes(
                        cte, cte._suffixes, **kwargs
                    )

                self_ctes[cte] = text

        if asfrom:
            if from_linter:
                from_linter.froms[cte._de_clone()] = cte_name

            if not is_new_cte and embedded_in_current_named_cte:
                return self.preparer.format_alias(cte, cte_name)

            if cte_pre_alias_name:
                text = self.preparer.format_alias(cte, cte_pre_alias_name)
                if self.preparer._requires_quotes(cte_name):
                    cte_name = self.preparer.quote(cte_name)
                text += self.get_render_as_alias_suffix(cte_name)
                return text
            else:
                return self.preparer.format_alias(cte, cte_name)

        return None

    def visit_table_valued_alias(self, element, **kw):
        if element.joins_implicitly:
            kw["from_linter"] = None
        if element._is_lateral:
            return self.visit_lateral(element, **kw)
        else:
            return self.visit_alias(element, **kw)

    def visit_table_valued_column(self, element, **kw):
        return self.visit_column(element, **kw)

    def visit_alias(
        self,
        alias,
        asfrom=False,
        ashint=False,
        iscrud=False,
        fromhints=None,
        subquery=False,
        lateral=False,
        enclosing_alias=None,
        from_linter=None,
        **kwargs,
    ):
        if lateral:
            if "enclosing_lateral" not in kwargs:
                # if lateral is set and enclosing_lateral is not
                # present, we assume we are being called directly
                # from visit_lateral() and we need to set enclosing_lateral.
                assert alias._is_lateral
                kwargs["enclosing_lateral"] = alias

            # for lateral objects, we track a second from_linter that is...
            # lateral!  to the level above us.
            if (
                from_linter
                and "lateral_from_linter" not in kwargs
                and "enclosing_lateral" in kwargs
            ):
                kwargs["lateral_from_linter"] = from_linter

        if enclosing_alias is not None and enclosing_alias.element is alias:
            inner = alias.element._compiler_dispatch(
                self,
                asfrom=asfrom,
                ashint=ashint,
                iscrud=iscrud,
                fromhints=fromhints,
                lateral=lateral,
                enclosing_alias=alias,
                **kwargs,
            )
            if subquery and (asfrom or lateral):
                inner = "(%s)" % (inner,)
            return inner
        else:
            enclosing_alias = kwargs["enclosing_alias"] = alias

        if asfrom or ashint:
            if isinstance(alias.name, elements._truncated_label):
                alias_name = self._truncated_identifier("alias", alias.name)
            else:
                alias_name = alias.name

        if ashint:
            return self.preparer.format_alias(alias, alias_name)
        elif asfrom:
            if from_linter:
                from_linter.froms[alias._de_clone()] = alias_name

            inner = alias.element._compiler_dispatch(
                self, asfrom=True, lateral=lateral, **kwargs
            )
            if subquery:
                inner = "(%s)" % (inner,)

            ret = inner + self.get_render_as_alias_suffix(
                self.preparer.format_alias(alias, alias_name)
            )

            if alias._supports_derived_columns and alias._render_derived:
                ret += "(%s)" % (
                    ", ".join(
                        "%s%s"
                        % (
                            self.preparer.quote(col.name),
                            " %s"
                            % self.dialect.type_compiler_instance.process(
                                col.type, **kwargs
                            )
                            if alias._render_derived_w_types
                            else "",
                        )
                        for col in alias.c
                    )
                )

            if fromhints and alias in fromhints:
                ret = self.format_from_hint_text(
                    ret, alias, fromhints[alias], iscrud
                )

            return ret
        else:
            # note we cancel the "subquery" flag here as well
            return alias.element._compiler_dispatch(
                self, lateral=lateral, **kwargs
            )

    def visit_subquery(self, subquery, **kw):
        kw["subquery"] = True
        return self.visit_alias(subquery, **kw)

    def visit_lateral(self, lateral_, **kw):
        kw["lateral"] = True
        return "LATERAL %s" % self.visit_alias(lateral_, **kw)

    def visit_tablesample(self, tablesample, asfrom=False, **kw):
        text = "%s TABLESAMPLE %s" % (
            self.visit_alias(tablesample, asfrom=True, **kw),
            tablesample._get_method()._compiler_dispatch(self, **kw),
        )

        if tablesample.seed is not None:
            text += " REPEATABLE (%s)" % (
                tablesample.seed._compiler_dispatch(self, **kw)
            )

        return text

    def _render_values(self, element, **kw):
        kw.setdefault("literal_binds", element.literal_binds)
        tuples = ", ".join(
            self.process(
                elements.Tuple(
                    types=element._column_types, *elem
                ).self_group(),
                **kw,
            )
            for chunk in element._data
            for elem in chunk
        )
        return f"VALUES {tuples}"

    def visit_values(self, element, asfrom=False, from_linter=None, **kw):
        v = self._render_values(element, **kw)

        if element._unnamed:
            name = None
        elif isinstance(element.name, elements._truncated_label):
            name = self._truncated_identifier("values", element.name)
        else:
            name = element.name

        if element._is_lateral:
            lateral = "LATERAL "
        else:
            lateral = ""

        if asfrom:
            if from_linter:
                from_linter.froms[element._de_clone()] = (
                    name if name is not None else "(unnamed VALUES element)"
                )

            if name:
                kw["include_table"] = False
                v = "%s(%s)%s (%s)" % (
                    lateral,
                    v,
                    self.get_render_as_alias_suffix(self.preparer.quote(name)),
                    (
                        ", ".join(
                            c._compiler_dispatch(self, **kw)
                            for c in element.columns
                        )
                    ),
                )
            else:
                v = "%s(%s)" % (lateral, v)
        return v

    def visit_scalar_values(self, element, **kw):
        return f"({self._render_values(element, **kw)})"

    def get_render_as_alias_suffix(self, alias_name_text):
        return " AS " + alias_name_text

    def _add_to_result_map(
        self,
        keyname: str,
        name: str,
        objects: Tuple[Any, ...],
        type_: TypeEngine[Any],
    ) -> None:
        if keyname is None or keyname == "*":
            self._ordered_columns = False
            self._ad_hoc_textual = True
        if type_._is_tuple_type:
            raise exc.CompileError(
                "Most backends don't support SELECTing "
                "from a tuple() object.  If this is an ORM query, "
                "consider using the Bundle object."
            )
        self._result_columns.append(
            ResultColumnsEntry(keyname, name, objects, type_)
        )

    def _label_returning_column(
        self, stmt, column, populate_result_map, column_clause_args=None, **kw
    ):
        """Render a column with necessary labels inside of a RETURNING clause.

        This method is provided for individual dialects in place of calling
        the _label_select_column method directly, so that the two use cases
        of RETURNING vs. SELECT can be disambiguated going forward.

        .. versionadded:: 1.4.21

        """
        return self._label_select_column(
            None,
            column,
            populate_result_map,
            False,
            {} if column_clause_args is None else column_clause_args,
            **kw,
        )

    def _label_select_column(
        self,
        select,
        column,
        populate_result_map,
        asfrom,
        column_clause_args,
        name=None,
        proxy_name=None,
        fallback_label_name=None,
        within_columns_clause=True,
        column_is_repeated=False,
        need_column_expressions=False,
        include_table=True,
    ):
        """produce labeled columns present in a select()."""
        impl = column.type.dialect_impl(self.dialect)

        if impl._has_column_expression and (
            need_column_expressions or populate_result_map
        ):
            col_expr = impl.column_expression(column)
        else:
            col_expr = column

        if populate_result_map:
            # pass an "add_to_result_map" callable into the compilation
            # of embedded columns.  this collects information about the
            # column as it will be fetched in the result and is coordinated
            # with cursor.description when the query is executed.
            add_to_result_map = self._add_to_result_map

            # if the SELECT statement told us this column is a repeat,
            # wrap the callable with one that prevents the addition of the
            # targets
            if column_is_repeated:
                _add_to_result_map = add_to_result_map

                def add_to_result_map(keyname, name, objects, type_):
                    _add_to_result_map(keyname, name, (), type_)

            # if we redefined col_expr for type expressions, wrap the
            # callable with one that adds the original column to the targets
            elif col_expr is not column:
                _add_to_result_map = add_to_result_map

                def add_to_result_map(keyname, name, objects, type_):
                    _add_to_result_map(
                        keyname, name, (column,) + objects, type_
                    )

        else:
            add_to_result_map = None

        # this method is used by some of the dialects for RETURNING,
        # which has different inputs.  _label_returning_column was added
        # as the better target for this now however for 1.4 we will keep
        # _label_select_column directly compatible with this use case.
        # these assertions right now set up the current expected inputs
        assert within_columns_clause, (
            "_label_select_column is only relevant within "
            "the columns clause of a SELECT or RETURNING"
        )
        if isinstance(column, elements.Label):
            if col_expr is not column:
                result_expr = _CompileLabel(
                    col_expr, column.name, alt_names=(column.element,)
                )
            else:
                result_expr = col_expr

        elif name:
            # here, _columns_plus_names has determined there's an explicit
            # label name we need to use.  this is the default for
            # tablenames_plus_columnnames as well as when columns are being
            # deduplicated on name

            assert (
                proxy_name is not None
            ), "proxy_name is required if 'name' is passed"

            result_expr = _CompileLabel(
                col_expr,
                name,
                alt_names=(
                    proxy_name,
                    # this is a hack to allow legacy result column lookups
                    # to work as they did before; this goes away in 2.0.
                    # TODO: this only seems to be tested indirectly
                    # via test/orm/test_deprecations.py.   should be a
                    # resultset test for this
                    column._tq_label,
                ),
            )
        else:
            # determine here whether this column should be rendered in
            # a labelled context or not, as we were given no required label
            # name from the caller. Here we apply heuristics based on the kind
            # of SQL expression involved.

            if col_expr is not column:
                # type-specific expression wrapping the given column,
                # so we render a label
                render_with_label = True
            elif isinstance(column, elements.ColumnClause):
                # table-bound column, we render its name as a label if we are
                # inside of a subquery only
                render_with_label = (
                    asfrom
                    and not column.is_literal
                    and column.table is not None
                )
            elif isinstance(column, elements.TextClause):
                render_with_label = False
            elif isinstance(column, elements.UnaryExpression):
                render_with_label = column.wraps_column_expression or asfrom
            elif (
                # general class of expressions that don't have a SQL-column
                # addressible name.  includes scalar selects, bind parameters,
                # SQL functions, others
                not isinstance(column, elements.NamedColumn)
                # deeper check that indicates there's no natural "name" to
                # this element, which accommodates for custom SQL constructs
                # that might have a ".name" attribute (but aren't SQL
                # functions) but are not implementing this more recently added
                # base class.  in theory the "NamedColumn" check should be
                # enough, however here we seek to maintain legacy behaviors
                # as well.
                and column._non_anon_label is None
            ):
                render_with_label = True
            else:
                render_with_label = False

            if render_with_label:
                if not fallback_label_name:
                    # used by the RETURNING case right now.  we generate it
                    # here as 3rd party dialects may be referring to
                    # _label_select_column method directly instead of the
                    # just-added _label_returning_column method
                    assert not column_is_repeated
                    fallback_label_name = column._anon_name_label

                fallback_label_name = (
                    elements._truncated_label(fallback_label_name)
                    if not isinstance(
                        fallback_label_name, elements._truncated_label
                    )
                    else fallback_label_name
                )

                result_expr = _CompileLabel(
                    col_expr, fallback_label_name, alt_names=(proxy_name,)
                )
            else:
                result_expr = col_expr

        column_clause_args.update(
            within_columns_clause=within_columns_clause,
            add_to_result_map=add_to_result_map,
            include_table=include_table,
        )
        return result_expr._compiler_dispatch(self, **column_clause_args)

    def format_from_hint_text(self, sqltext, table, hint, iscrud):
        hinttext = self.get_from_hint_text(table, hint)
        if hinttext:
            sqltext += " " + hinttext
        return sqltext

    def get_select_hint_text(self, byfroms):
        return None

    def get_from_hint_text(self, table, text):
        return None

    def get_crud_hint_text(self, table, text):
        return None

    def get_statement_hint_text(self, hint_texts):
        return " ".join(hint_texts)

    _default_stack_entry: _CompilerStackEntry

    if not typing.TYPE_CHECKING:
        _default_stack_entry = util.immutabledict(
            [("correlate_froms", frozenset()), ("asfrom_froms", frozenset())]
        )

    def _display_froms_for_select(
        self, select_stmt, asfrom, lateral=False, **kw
    ):
        # utility method to help external dialects
        # get the correct from list for a select.
        # specifically the oracle dialect needs this feature
        # right now.
        toplevel = not self.stack
        entry = self._default_stack_entry if toplevel else self.stack[-1]

        compile_state = select_stmt._compile_state_factory(select_stmt, self)

        correlate_froms = entry["correlate_froms"]
        asfrom_froms = entry["asfrom_froms"]

        if asfrom and not lateral:
            froms = compile_state._get_display_froms(
                explicit_correlate_froms=correlate_froms.difference(
                    asfrom_froms
                ),
                implicit_correlate_froms=(),
            )
        else:
            froms = compile_state._get_display_froms(
                explicit_correlate_froms=correlate_froms,
                implicit_correlate_froms=asfrom_froms,
            )
        return froms

    translate_select_structure: Any = None
    """if not ``None``, should be a callable which accepts ``(select_stmt,
    **kw)`` and returns a select object.   this is used for structural changes
    mostly to accommodate for LIMIT/OFFSET schemes

    """

    def visit_select(
        self,
        select_stmt,
        asfrom=False,
        insert_into=False,
        fromhints=None,
        compound_index=None,
        select_wraps_for=None,
        lateral=False,
        from_linter=None,
        **kwargs,
    ):
        assert select_wraps_for is None, (
            "SQLAlchemy 1.4 requires use of "
            "the translate_select_structure hook for structural "
            "translations of SELECT objects"
        )

        # initial setup of SELECT.  the compile_state_factory may now
        # be creating a totally different SELECT from the one that was
        # passed in.  for ORM use this will convert from an ORM-state
        # SELECT to a regular "Core" SELECT.  other composed operations
        # such as computation of joins will be performed.

        kwargs["within_columns_clause"] = False

        compile_state = select_stmt._compile_state_factory(
            select_stmt, self, **kwargs
        )
        kwargs[
            "ambiguous_table_name_map"
        ] = compile_state._ambiguous_table_name_map

        select_stmt = compile_state.statement

        toplevel = not self.stack

        if toplevel and not self.compile_state:
            self.compile_state = compile_state

        is_embedded_select = compound_index is not None or insert_into

        # translate step for Oracle, SQL Server which often need to
        # restructure the SELECT to allow for LIMIT/OFFSET and possibly
        # other conditions
        if self.translate_select_structure:
            new_select_stmt = self.translate_select_structure(
                select_stmt, asfrom=asfrom, **kwargs
            )

            # if SELECT was restructured, maintain a link to the originals
            # and assemble a new compile state
            if new_select_stmt is not select_stmt:
                compile_state_wraps_for = compile_state
                select_wraps_for = select_stmt
                select_stmt = new_select_stmt

                compile_state = select_stmt._compile_state_factory(
                    select_stmt, self, **kwargs
                )
                select_stmt = compile_state.statement

        entry = self._default_stack_entry if toplevel else self.stack[-1]

        populate_result_map = need_column_expressions = (
            toplevel
            or entry.get("need_result_map_for_compound", False)
            or entry.get("need_result_map_for_nested", False)
        )

        # indicates there is a CompoundSelect in play and we are not the
        # first select
        if compound_index:
            populate_result_map = False

        # this was first proposed as part of #3372; however, it is not
        # reached in current tests and could possibly be an assertion
        # instead.
        if not populate_result_map and "add_to_result_map" in kwargs:
            del kwargs["add_to_result_map"]

        froms = self._setup_select_stack(
            select_stmt, compile_state, entry, asfrom, lateral, compound_index
        )

        column_clause_args = kwargs.copy()
        column_clause_args.update(
            {"within_label_clause": False, "within_columns_clause": False}
        )

        text = "SELECT "  # we're off to a good start !

        if select_stmt._hints:
            hint_text, byfrom = self._setup_select_hints(select_stmt)
            if hint_text:
                text += hint_text + " "
        else:
            byfrom = None

        if select_stmt._independent_ctes:
            self._dispatch_independent_ctes(select_stmt, kwargs)

        if select_stmt._prefixes:
            text += self._generate_prefixes(
                select_stmt, select_stmt._prefixes, **kwargs
            )

        text += self.get_select_precolumns(select_stmt, **kwargs)
        # the actual list of columns to print in the SELECT column list.
        inner_columns = [
            c
            for c in [
                self._label_select_column(
                    select_stmt,
                    column,
                    populate_result_map,
                    asfrom,
                    column_clause_args,
                    name=name,
                    proxy_name=proxy_name,
                    fallback_label_name=fallback_label_name,
                    column_is_repeated=repeated,
                    need_column_expressions=need_column_expressions,
                )
                for (
                    name,
                    proxy_name,
                    fallback_label_name,
                    column,
                    repeated,
                ) in compile_state.columns_plus_names
            ]
            if c is not None
        ]

        if populate_result_map and select_wraps_for is not None:
            # if this select was generated from translate_select,
            # rewrite the targeted columns in the result map

            translate = dict(
                zip(
                    [
                        name
                        for (
                            key,
                            proxy_name,
                            fallback_label_name,
                            name,
                            repeated,
                        ) in compile_state.columns_plus_names
                    ],
                    [
                        name
                        for (
                            key,
                            proxy_name,
                            fallback_label_name,
                            name,
                            repeated,
                        ) in compile_state_wraps_for.columns_plus_names
                    ],
                )
            )

            self._result_columns = [
                ResultColumnsEntry(
                    key, name, tuple(translate.get(o, o) for o in obj), type_
                )
                for key, name, obj, type_ in self._result_columns
            ]

        text = self._compose_select_body(
            text,
            select_stmt,
            compile_state,
            inner_columns,
            froms,
            byfrom,
            toplevel,
            kwargs,
        )

        if select_stmt._statement_hints:
            per_dialect = [
                ht
                for (dialect_name, ht) in select_stmt._statement_hints
                if dialect_name in ("*", self.dialect.name)
            ]
            if per_dialect:
                text += " " + self.get_statement_hint_text(per_dialect)

        # In compound query, CTEs are shared at the compound level
        if self.ctes and (not is_embedded_select or toplevel):
            nesting_level = len(self.stack) if not toplevel else None
            text = self._render_cte_clause(nesting_level=nesting_level) + text

        if select_stmt._suffixes:
            text += " " + self._generate_prefixes(
                select_stmt, select_stmt._suffixes, **kwargs
            )

        self.stack.pop(-1)

        return text

    def _setup_select_hints(
        self, select: Select[Unpack[TupleAny]]
    ) -> Tuple[str, _FromHintsType]:
        byfrom = {
            from_: hinttext
            % {"name": from_._compiler_dispatch(self, ashint=True)}
            for (from_, dialect), hinttext in select._hints.items()
            if dialect in ("*", self.dialect.name)
        }
        hint_text = self.get_select_hint_text(byfrom)
        return hint_text, byfrom

    def _setup_select_stack(
        self, select, compile_state, entry, asfrom, lateral, compound_index
    ):
        correlate_froms = entry["correlate_froms"]
        asfrom_froms = entry["asfrom_froms"]

        if compound_index == 0:
            entry["select_0"] = select
        elif compound_index:
            select_0 = entry["select_0"]
            numcols = len(select_0._all_selected_columns)

            if len(compile_state.columns_plus_names) != numcols:
                raise exc.CompileError(
                    "All selectables passed to "
                    "CompoundSelect must have identical numbers of "
                    "columns; select #%d has %d columns, select "
                    "#%d has %d"
                    % (
                        1,
                        numcols,
                        compound_index + 1,
                        len(select._all_selected_columns),
                    )
                )

        if asfrom and not lateral:
            froms = compile_state._get_display_froms(
                explicit_correlate_froms=correlate_froms.difference(
                    asfrom_froms
                ),
                implicit_correlate_froms=(),
            )
        else:
            froms = compile_state._get_display_froms(
                explicit_correlate_froms=correlate_froms,
                implicit_correlate_froms=asfrom_froms,
            )

        new_correlate_froms = set(_from_objects(*froms))
        all_correlate_froms = new_correlate_froms.union(correlate_froms)

        new_entry: _CompilerStackEntry = {
            "asfrom_froms": new_correlate_froms,
            "correlate_froms": all_correlate_froms,
            "selectable": select,
            "compile_state": compile_state,
        }
        self.stack.append(new_entry)

        return froms

    def _compose_select_body(
        self,
        text,
        select,
        compile_state,
        inner_columns,
        froms,
        byfrom,
        toplevel,
        kwargs,
    ):
        text += ", ".join(inner_columns)

        if self.linting & COLLECT_CARTESIAN_PRODUCTS:
            from_linter = FromLinter({}, set())
            warn_linting = self.linting & WARN_LINTING
            if toplevel:
                self.from_linter = from_linter
        else:
            from_linter = None
            warn_linting = False

        # adjust the whitespace for no inner columns, part of #9440,
        # so that a no-col SELECT comes out as "SELECT WHERE..." or
        # "SELECT FROM ...".
        # while it would be better to have built the SELECT starting string
        # without trailing whitespace first, then add whitespace only if inner
        # cols were present, this breaks compatibility with various custom
        # compilation schemes that are currently being tested.
        if not inner_columns:
            text = text.rstrip()

        if froms:
            text += " \nFROM "

            if select._hints:
                text += ", ".join(
                    [
                        f._compiler_dispatch(
                            self,
                            asfrom=True,
                            fromhints=byfrom,
                            from_linter=from_linter,
                            **kwargs,
                        )
                        for f in froms
                    ]
                )
            else:
                text += ", ".join(
                    [
                        f._compiler_dispatch(
                            self,
                            asfrom=True,
                            from_linter=from_linter,
                            **kwargs,
                        )
                        for f in froms
                    ]
                )
        else:
            text += self.default_from()

        if select._where_criteria:
            t = self._generate_delimited_and_list(
                select._where_criteria, from_linter=from_linter, **kwargs
            )
            if t:
                text += " \nWHERE " + t

        if warn_linting:
            assert from_linter is not None
            from_linter.warn()

        if select._group_by_clauses:
            text += self.group_by_clause(select, **kwargs)

        if select._having_criteria:
            t = self._generate_delimited_and_list(
                select._having_criteria, **kwargs
            )
            if t:
                text += " \nHAVING " + t

        if select._order_by_clauses:
            text += self.order_by_clause(select, **kwargs)

        if select._has_row_limiting_clause:
            text += self._row_limit_clause(select, **kwargs)

        if select._for_update_arg is not None:
            text += self.for_update_clause(select, **kwargs)

        return text

    def _generate_prefixes(self, stmt, prefixes, **kw):
        clause = " ".join(
            prefix._compiler_dispatch(self, **kw)
            for prefix, dialect_name in prefixes
            if dialect_name in (None, "*") or dialect_name == self.dialect.name
        )
        if clause:
            clause += " "
        return clause

    def _render_cte_clause(
        self,
        nesting_level=None,
        include_following_stack=False,
    ):
        """
        include_following_stack
            Also render the nesting CTEs on the next stack. Useful for
            SQL structures like UNION or INSERT that can wrap SELECT
            statements containing nesting CTEs.
        """
        if not self.ctes:
            return ""

        ctes: MutableMapping[CTE, str]

        if nesting_level and nesting_level > 1:
            ctes = util.OrderedDict()
            for cte in list(self.ctes.keys()):
                cte_level, cte_name, cte_opts = self.level_name_by_cte[
                    cte._get_reference_cte()
                ]
                nesting = cte.nesting or cte_opts.nesting
                is_rendered_level = cte_level == nesting_level or (
                    include_following_stack and cte_level == nesting_level + 1
                )
                if not (nesting and is_rendered_level):
                    continue

                ctes[cte] = self.ctes[cte]

        else:
            ctes = self.ctes

        if not ctes:
            return ""
        ctes_recursive = any([cte.recursive for cte in ctes])

        cte_text = self.get_cte_preamble(ctes_recursive) + " "
        cte_text += ", \n".join([txt for txt in ctes.values()])
        cte_text += "\n "

        if nesting_level and nesting_level > 1:
            for cte in list(ctes.keys()):
                cte_level, cte_name, cte_opts = self.level_name_by_cte[
                    cte._get_reference_cte()
                ]
                del self.ctes[cte]
                del self.ctes_by_level_name[(cte_level, cte_name)]
                del self.level_name_by_cte[cte._get_reference_cte()]

        return cte_text

    def get_cte_preamble(self, recursive):
        if recursive:
            return "WITH RECURSIVE"
        else:
            return "WITH"

    def get_select_precolumns(self, select, **kw):
        """Called when building a ``SELECT`` statement, position is just
        before column list.

        """
        if select._distinct_on:
            util.warn_deprecated(
                "DISTINCT ON is currently supported only by the PostgreSQL "
                "dialect.  Use of DISTINCT ON for other backends is currently "
                "silently ignored, however this usage is deprecated, and will "
                "raise CompileError in a future release for all backends "
                "that do not support this syntax.",
                version="1.4",
            )
        return "DISTINCT " if select._distinct else ""

    def group_by_clause(self, select, **kw):
        """allow dialects to customize how GROUP BY is rendered."""

        group_by = self._generate_delimited_list(
            select._group_by_clauses, OPERATORS[operators.comma_op], **kw
        )
        if group_by:
            return " GROUP BY " + group_by
        else:
            return ""

    def order_by_clause(self, select, **kw):
        """allow dialects to customize how ORDER BY is rendered."""

        order_by = self._generate_delimited_list(
            select._order_by_clauses, OPERATORS[operators.comma_op], **kw
        )

        if order_by:
            return " ORDER BY " + order_by
        else:
            return ""

    def for_update_clause(self, select, **kw):
        return " FOR UPDATE"

    def returning_clause(
        self,
        stmt: UpdateBase,
        returning_cols: Sequence[ColumnElement[Any]],
        *,
        populate_result_map: bool,
        **kw: Any,
    ) -> str:
        columns = [
            self._label_returning_column(
                stmt,
                column,
                populate_result_map,
                fallback_label_name=fallback_label_name,
                column_is_repeated=repeated,
                name=name,
                proxy_name=proxy_name,
                **kw,
            )
            for (
                name,
                proxy_name,
                fallback_label_name,
                column,
                repeated,
            ) in stmt._generate_columns_plus_names(
                True, cols=base._select_iterables(returning_cols)
            )
        ]

        return "RETURNING " + ", ".join(columns)

    def limit_clause(self, select, **kw):
        text = ""
        if select._limit_clause is not None:
            text += "\n LIMIT " + self.process(select._limit_clause, **kw)
        if select._offset_clause is not None:
            if select._limit_clause is None:
                text += "\n LIMIT -1"
            text += " OFFSET " + self.process(select._offset_clause, **kw)
        return text

    def fetch_clause(
        self,
        select,
        fetch_clause=None,
        require_offset=False,
        use_literal_execute_for_simple_int=False,
        **kw,
    ):
        if fetch_clause is None:
            fetch_clause = select._fetch_clause
            fetch_clause_options = select._fetch_clause_options
        else:
            fetch_clause_options = {"percent": False, "with_ties": False}

        text = ""

        if select._offset_clause is not None:
            offset_clause = select._offset_clause
            if (
                use_literal_execute_for_simple_int
                and select._simple_int_clause(offset_clause)
            ):
                offset_clause = offset_clause.render_literal_execute()
            offset_str = self.process(offset_clause, **kw)
            text += "\n OFFSET %s ROWS" % offset_str
        elif require_offset:
            text += "\n OFFSET 0 ROWS"

        if fetch_clause is not None:
            if (
                use_literal_execute_for_simple_int
                and select._simple_int_clause(fetch_clause)
            ):
                fetch_clause = fetch_clause.render_literal_execute()
            text += "\n FETCH FIRST %s%s ROWS %s" % (
                self.process(fetch_clause, **kw),
                " PERCENT" if fetch_clause_options["percent"] else "",
                "WITH TIES" if fetch_clause_options["with_ties"] else "ONLY",
            )
        return text

    def visit_table(
        self,
        table,
        asfrom=False,
        iscrud=False,
        ashint=False,
        fromhints=None,
        use_schema=True,
        from_linter=None,
        ambiguous_table_name_map=None,
        **kwargs,
    ):
        if from_linter:
            from_linter.froms[table] = table.fullname

        if asfrom or ashint:
            effective_schema = self.preparer.schema_for_object(table)

            if use_schema and effective_schema:
                ret = (
                    self.preparer.quote_schema(effective_schema)
                    + "."
                    + self.preparer.quote(table.name)
                )
            else:
                ret = self.preparer.quote(table.name)

                if (
                    not effective_schema
                    and ambiguous_table_name_map
                    and table.name in ambiguous_table_name_map
                ):
                    anon_name = self._truncated_identifier(
                        "alias", ambiguous_table_name_map[table.name]
                    )

                    ret = ret + self.get_render_as_alias_suffix(
                        self.preparer.format_alias(None, anon_name)
                    )

            if fromhints and table in fromhints:
                ret = self.format_from_hint_text(
                    ret, table, fromhints[table], iscrud
                )
            return ret
        else:
            return ""

    def visit_join(self, join, asfrom=False, from_linter=None, **kwargs):
        if from_linter:
            from_linter.edges.update(
                itertools.product(
                    _de_clone(join.left._from_objects),
                    _de_clone(join.right._from_objects),
                )
            )

        if join.full:
            join_type = " FULL OUTER JOIN "
        elif join.isouter:
            join_type = " LEFT OUTER JOIN "
        else:
            join_type = " JOIN "
        return (
            join.left._compiler_dispatch(
                self, asfrom=True, from_linter=from_linter, **kwargs
            )
            + join_type
            + join.right._compiler_dispatch(
                self, asfrom=True, from_linter=from_linter, **kwargs
            )
            + " ON "
            # TODO: likely need asfrom=True here?
            + join.onclause._compiler_dispatch(
                self, from_linter=from_linter, **kwargs
            )
        )

    def _setup_crud_hints(self, stmt, table_text):
        dialect_hints = {
            table: hint_text
            for (table, dialect), hint_text in stmt._hints.items()
            if dialect in ("*", self.dialect.name)
        }
        if stmt.table in dialect_hints:
            table_text = self.format_from_hint_text(
                table_text, stmt.table, dialect_hints[stmt.table], True
            )
        return dialect_hints, table_text

    # within the realm of "insertmanyvalues sentinel columns",
    # these lookups match different kinds of Column() configurations
    # to specific backend capabilities.  they are broken into two
    # lookups, one for autoincrement columns and the other for non
    # autoincrement columns
    _sentinel_col_non_autoinc_lookup = util.immutabledict(
        {
            _SentinelDefaultCharacterization.CLIENTSIDE: (
                InsertmanyvaluesSentinelOpts._SUPPORTED_OR_NOT
            ),
            _SentinelDefaultCharacterization.SENTINEL_DEFAULT: (
                InsertmanyvaluesSentinelOpts._SUPPORTED_OR_NOT
            ),
            _SentinelDefaultCharacterization.NONE: (
                InsertmanyvaluesSentinelOpts._SUPPORTED_OR_NOT
            ),
            _SentinelDefaultCharacterization.IDENTITY: (
                InsertmanyvaluesSentinelOpts.IDENTITY
            ),
            _SentinelDefaultCharacterization.SEQUENCE: (
                InsertmanyvaluesSentinelOpts.SEQUENCE
            ),
        }
    )
    _sentinel_col_autoinc_lookup = _sentinel_col_non_autoinc_lookup.union(
        {
            _SentinelDefaultCharacterization.NONE: (
                InsertmanyvaluesSentinelOpts.AUTOINCREMENT
            ),
        }
    )

    def _get_sentinel_column_for_table(
        self, table: Table
    ) -> Optional[Sequence[Column[Any]]]:
        """given a :class:`.Table`, return a usable sentinel column or
        columns for this dialect if any.

        Return None if no sentinel columns could be identified, or raise an
        error if a column was marked as a sentinel explicitly but isn't
        compatible with this dialect.

        """

        sentinel_opts = self.dialect.insertmanyvalues_implicit_sentinel
        sentinel_characteristics = table._sentinel_column_characteristics

        sent_cols = sentinel_characteristics.columns

        if sent_cols is None:
            return None

        if sentinel_characteristics.is_autoinc:
            bitmask = self._sentinel_col_autoinc_lookup.get(
                sentinel_characteristics.default_characterization, 0
            )
        else:
            bitmask = self._sentinel_col_non_autoinc_lookup.get(
                sentinel_characteristics.default_characterization, 0
            )

        if sentinel_opts & bitmask:
            return sent_cols

        if sentinel_characteristics.is_explicit:
            # a column was explicitly marked as insert_sentinel=True,
            # however it is not compatible with this dialect.   they should
            # not indicate this column as a sentinel if they need to include
            # this dialect.

            # TODO: do we want non-primary key explicit sentinel cols
            # that can gracefully degrade for some backends?
            # insert_sentinel="degrade" perhaps.  not for the initial release.
            # I am hoping people are generally not dealing with this sentinel
            # business at all.

            # if is_explicit is True, there will be only one sentinel column.

            raise exc.InvalidRequestError(
                f"Column {sent_cols[0]} can't be explicitly "
                "marked as a sentinel column when using the "
                f"{self.dialect.name} dialect, as the "
                "particular type of default generation on this column is "
                "not currently compatible with this dialect's specific "
                f"INSERT..RETURNING syntax which can receive the "
                "server-generated value in "
                "a deterministic way.  To remove this error, remove "
                "insert_sentinel=True from primary key autoincrement "
                "columns; these columns are automatically used as "
                "sentinels for supported dialects in any case."
            )

        return None

    def _deliver_insertmanyvalues_batches(
        self,
        statement: str,
        parameters: _DBAPIMultiExecuteParams,
        generic_setinputsizes: Optional[_GenericSetInputSizesType],
        batch_size: int,
        sort_by_parameter_order: bool,
    ) -> Iterator[_InsertManyValuesBatch]:
        imv = self._insertmanyvalues
        assert imv is not None

        lenparams = len(parameters)
        if imv.is_default_expr and not self.dialect.supports_default_metavalue:
            # backend doesn't support
            # INSERT INTO table (pk_col) VALUES (DEFAULT), (DEFAULT), ...
            # at the moment this is basically SQL Server due to
            # not being able to use DEFAULT for identity column
            # just yield out that many single statements!  still
            # faster than a whole connection.execute() call ;)
            #
            # note we still are taking advantage of the fact that we know
            # we are using RETURNING.   The generalized approach of fetching
            # cursor.lastrowid etc. still goes through the more heavyweight
            # "ExecutionContext per statement" system as it isn't usable
            # as a generic "RETURNING" approach
            use_row_at_a_time = True
            downgraded = False
        elif not self.dialect.supports_multivalues_insert or (
            sort_by_parameter_order
            and self._result_columns
            and (imv.sentinel_columns is None or imv.includes_upsert_behaviors)
        ):
            # deterministic order was requested and the compiler could
            # not organize sentinel columns for this dialect/statement.
            # use row at a time
            use_row_at_a_time = True
            downgraded = True
        else:
            use_row_at_a_time = False
            downgraded = False

        if use_row_at_a_time:
            for batchnum, param in enumerate(
                cast("Sequence[_DBAPISingleExecuteParams]", parameters), 1
            ):
                yield _InsertManyValuesBatch(
                    statement,
                    param,
                    generic_setinputsizes,
                    [param],
                    batch_size,
                    batchnum,
                    lenparams,
                    sort_by_parameter_order,
                    downgraded,
                )
            return

        executemany_values = f"({imv.single_values_expr})"
        statement = statement.replace(executemany_values, "__EXECMANY_TOKEN__")

        # Use optional insertmanyvalues_max_parameters
        # to further shrink the batch size so that there are no more than
        # insertmanyvalues_max_parameters params.
        # Currently used by SQL Server, which limits statements to 2100 bound
        # parameters (actually 2099).
        max_params = self.dialect.insertmanyvalues_max_parameters
        if max_params:
            total_num_of_params = len(self.bind_names)
            num_params_per_batch = len(imv.insert_crud_params)
            num_params_outside_of_batch = (
                total_num_of_params - num_params_per_batch
            )
            batch_size = min(
                batch_size,
                (
                    (max_params - num_params_outside_of_batch)
                    // num_params_per_batch
                ),
            )

        batches = list(parameters)

        processed_setinputsizes: Optional[_GenericSetInputSizesType] = None
        batchnum = 1
        total_batches = lenparams // batch_size + (
            1 if lenparams % batch_size else 0
        )

        insert_crud_params = imv.insert_crud_params
        assert insert_crud_params is not None

        escaped_bind_names: Mapping[str, str]
        expand_pos_lower_index = expand_pos_upper_index = 0

        if not self.positional:
            if self.escaped_bind_names:
                escaped_bind_names = self.escaped_bind_names
            else:
                escaped_bind_names = {}

            all_keys = set(parameters[0])

            def apply_placeholders(keys, formatted):
                for key in keys:
                    key = escaped_bind_names.get(key, key)
                    formatted = formatted.replace(
                        self.bindtemplate % {"name": key},
                        self.bindtemplate
                        % {"name": f"{key}__EXECMANY_INDEX__"},
                    )
                return formatted

            if imv.embed_values_counter:
                imv_values_counter = ", _IMV_VALUES_COUNTER"
            else:
                imv_values_counter = ""
            formatted_values_clause = f"""({', '.join(
                apply_placeholders(bind_keys, formatted)
                for _, _, formatted, bind_keys in insert_crud_params
            )}{imv_values_counter})"""

            keys_to_replace = all_keys.intersection(
                escaped_bind_names.get(key, key)
                for _, _, _, bind_keys in insert_crud_params
                for key in bind_keys
            )
            base_parameters = {
                key: parameters[0][key]
                for key in all_keys.difference(keys_to_replace)
            }
            executemany_values_w_comma = ""
        else:
            formatted_values_clause = ""
            keys_to_replace = set()
            base_parameters = {}

            if imv.embed_values_counter:
                executemany_values_w_comma = (
                    f"({imv.single_values_expr}, _IMV_VALUES_COUNTER), "
                )
            else:
                executemany_values_w_comma = f"({imv.single_values_expr}), "

            all_names_we_will_expand: Set[str] = set()
            for elem in imv.insert_crud_params:
                all_names_we_will_expand.update(elem[3])

            # get the start and end position in a particular list
            # of parameters where we will be doing the "expanding".
            # statements can have params on either side or both sides,
            # given RETURNING and CTEs
            if all_names_we_will_expand:
                positiontup = self.positiontup
                assert positiontup is not None

                all_expand_positions = {
                    idx
                    for idx, name in enumerate(positiontup)
                    if name in all_names_we_will_expand
                }
                expand_pos_lower_index = min(all_expand_positions)
                expand_pos_upper_index = max(all_expand_positions) + 1
                assert (
                    len(all_expand_positions)
                    == expand_pos_upper_index - expand_pos_lower_index
                )

            if self._numeric_binds:
                escaped = re.escape(self._numeric_binds_identifier_char)
                executemany_values_w_comma = re.sub(
                    rf"{escaped}\d+", "%s", executemany_values_w_comma
                )

        while batches:
            batch = cast("Sequence[Any]", batches[0:batch_size])
            batches[0:batch_size] = []

            if generic_setinputsizes:
                # if setinputsizes is present, expand this collection to
                # suit the batch length as well
                # currently this will be mssql+pyodbc for internal dialects
                processed_setinputsizes = [
                    (new_key, len_, typ)
                    for new_key, len_, typ in (
                        (f"{key}_{index}", len_, typ)
                        for index in range(len(batch))
                        for key, len_, typ in generic_setinputsizes
                    )
                ]

            replaced_parameters: Any
            if self.positional:
                num_ins_params = imv.num_positional_params_counted

                batch_iterator: Iterable[Sequence[Any]]
                if num_ins_params == len(batch[0]):
                    extra_params_left = extra_params_right = ()
                    batch_iterator = batch
                else:
                    extra_params_left = batch[0][:expand_pos_lower_index]
                    extra_params_right = batch[0][expand_pos_upper_index:]
                    batch_iterator = (
                        b[expand_pos_lower_index:expand_pos_upper_index]
                        for b in batch
                    )

                if imv.embed_values_counter:
                    expanded_values_string = (
                        "".join(
                            executemany_values_w_comma.replace(
                                "_IMV_VALUES_COUNTER", str(i)
                            )
                            for i, _ in enumerate(batch)
                        )
                    )[:-2]
                else:
                    expanded_values_string = (
                        (executemany_values_w_comma * len(batch))
                    )[:-2]

                if self._numeric_binds and num_ins_params > 0:
                    # numeric will always number the parameters inside of
                    # VALUES (and thus order self.positiontup) to be higher
                    # than non-VALUES parameters, no matter where in the
                    # statement those non-VALUES parameters appear (this is
                    # ensured in _process_numeric by numbering first all
                    # params that are not in _values_bindparam)
                    # therefore all extra params are always
                    # on the left side and numbered lower than the VALUES
                    # parameters
                    assert not extra_params_right

                    start = expand_pos_lower_index + 1
                    end = num_ins_params * (len(batch)) + start

                    # need to format here, since statement may contain
                    # unescaped %, while values_string contains just (%s, %s)
                    positions = tuple(
                        f"{self._numeric_binds_identifier_char}{i}"
                        for i in range(start, end)
                    )
                    expanded_values_string = expanded_values_string % positions

                replaced_statement = statement.replace(
                    "__EXECMANY_TOKEN__", expanded_values_string
                )

                replaced_parameters = tuple(
                    itertools.chain.from_iterable(batch_iterator)
                )

                replaced_parameters = (
                    extra_params_left
                    + replaced_parameters
                    + extra_params_right
                )

            else:
                replaced_values_clauses = []
                replaced_parameters = base_parameters.copy()

                for i, param in enumerate(batch):
                    fmv = formatted_values_clause.replace(
                        "EXECMANY_INDEX__", str(i)
                    )
                    if imv.embed_values_counter:
                        fmv = fmv.replace("_IMV_VALUES_COUNTER", str(i))

                    replaced_values_clauses.append(fmv)
                    replaced_parameters.update(
                        {f"{key}__{i}": param[key] for key in keys_to_replace}
                    )

                replaced_statement = statement.replace(
                    "__EXECMANY_TOKEN__",
                    ", ".join(replaced_values_clauses),
                )

            yield _InsertManyValuesBatch(
                replaced_statement,
                replaced_parameters,
                processed_setinputsizes,
                batch,
                batch_size,
                batchnum,
                total_batches,
                sort_by_parameter_order,
                False,
            )
            batchnum += 1

    def visit_insert(
        self, insert_stmt, visited_bindparam=None, visiting_cte=None, **kw
    ):
        compile_state = insert_stmt._compile_state_factory(
            insert_stmt, self, **kw
        )
        insert_stmt = compile_state.statement

        if visiting_cte is not None:
            kw["visiting_cte"] = visiting_cte
            toplevel = False
        else:
            toplevel = not self.stack

        if toplevel:
            self.isinsert = True
            if not self.dml_compile_state:
                self.dml_compile_state = compile_state
            if not self.compile_state:
                self.compile_state = compile_state

        self.stack.append(
            {
                "correlate_froms": set(),
                "asfrom_froms": set(),
                "selectable": insert_stmt,
            }
        )

        counted_bindparam = 0

        # reset any incoming "visited_bindparam" collection
        visited_bindparam = None

        # for positional, insertmanyvalues needs to know how many
        # bound parameters are in the VALUES sequence; there's no simple
        # rule because default expressions etc. can have zero or more
        # params inside them.   After multiple attempts to figure this out,
        # this very simplistic "count after" works and is
        # likely the least amount of callcounts, though looks clumsy
        if self.positional and visiting_cte is None:
            # if we are inside a CTE, don't count parameters
            # here since they wont be for insertmanyvalues. keep
            # visited_bindparam at None so no counting happens.
            # see #9173
            visited_bindparam = []

        crud_params_struct = crud._get_crud_params(
            self,
            insert_stmt,
            compile_state,
            toplevel,
            visited_bindparam=visited_bindparam,
            **kw,
        )

        if self.positional and visited_bindparam is not None:
            counted_bindparam = len(visited_bindparam)
            if self._numeric_binds:
                if self._values_bindparam is not None:
                    self._values_bindparam += visited_bindparam
                else:
                    self._values_bindparam = visited_bindparam

        crud_params_single = crud_params_struct.single_params

        if (
            not crud_params_single
            and not self.dialect.supports_default_values
            and not self.dialect.supports_default_metavalue
            and not self.dialect.supports_empty_insert
        ):
            raise exc.CompileError(
                "The '%s' dialect with current database "
                "version settings does not support empty "
                "inserts." % self.dialect.name
            )

        if compile_state._has_multi_parameters:
            if not self.dialect.supports_multivalues_insert:
                raise exc.CompileError(
                    "The '%s' dialect with current database "
                    "version settings does not support "
                    "in-place multirow inserts." % self.dialect.name
                )
            elif (
                self.implicit_returning or insert_stmt._returning
            ) and insert_stmt._sort_by_parameter_order:
                raise exc.CompileError(
                    "RETURNING cannot be determinstically sorted when "
                    "using an INSERT which includes multi-row values()."
                )
            crud_params_single = crud_params_struct.single_params
        else:
            crud_params_single = crud_params_struct.single_params

        preparer = self.preparer
        supports_default_values = self.dialect.supports_default_values

        text = "INSERT "

        if insert_stmt._prefixes:
            text += self._generate_prefixes(
                insert_stmt, insert_stmt._prefixes, **kw
            )

        text += "INTO "
        table_text = preparer.format_table(insert_stmt.table)

        if insert_stmt._hints:
            _, table_text = self._setup_crud_hints(insert_stmt, table_text)

        if insert_stmt._independent_ctes:
            self._dispatch_independent_ctes(insert_stmt, kw)

        text += table_text

        if crud_params_single or not supports_default_values:
            text += " (%s)" % ", ".join(
                [expr for _, expr, _, _ in crud_params_single]
            )

        # look for insertmanyvalues attributes that would have been configured
        # by crud.py as it scanned through the columns to be part of the
        # INSERT
        use_insertmanyvalues = crud_params_struct.use_insertmanyvalues
        named_sentinel_params: Optional[Sequence[str]] = None
        add_sentinel_cols = None
        implicit_sentinel = False

        returning_cols = self.implicit_returning or insert_stmt._returning
        if returning_cols:
            add_sentinel_cols = crud_params_struct.use_sentinel_columns

            if add_sentinel_cols is not None:
                assert use_insertmanyvalues

                # search for the sentinel column explicitly present
                # in the INSERT columns list, and additionally check that
                # this column has a bound parameter name set up that's in the
                # parameter list.  If both of these cases are present, it means
                # we will have a client side value for the sentinel in each
                # parameter set.

                _params_by_col = {
                    col: param_names
                    for col, _, _, param_names in crud_params_single
                }
                named_sentinel_params = []
                for _add_sentinel_col in add_sentinel_cols:
                    if _add_sentinel_col not in _params_by_col:
                        named_sentinel_params = None
                        break
                    param_name = self._within_exec_param_key_getter(
                        _add_sentinel_col
                    )
                    if param_name not in _params_by_col[_add_sentinel_col]:
                        named_sentinel_params = None
                        break
                    named_sentinel_params.append(param_name)

                if named_sentinel_params is None:
                    # if we are not going to have a client side value for
                    # the sentinel in the parameter set, that means it's
                    # an autoincrement, an IDENTITY, or a server-side SQL
                    # expression like nextval('seqname').  So this is
                    # an "implicit" sentinel; we will look for it in
                    # RETURNING
                    # only, and then sort on it.  For this case on PG,
                    # SQL Server we have to use a special INSERT form
                    # that guarantees the server side function lines up with
                    # the entries in the VALUES.
                    if (
                        self.dialect.insertmanyvalues_implicit_sentinel
                        & InsertmanyvaluesSentinelOpts.ANY_AUTOINCREMENT
                    ):
                        implicit_sentinel = True
                    else:
                        # here, we are not using a sentinel at all
                        # and we are likely the SQLite dialect.
                        # The first add_sentinel_col that we have should not
                        # be marked as "insert_sentinel=True".  if it was,
                        # an error should have been raised in
                        # _get_sentinel_column_for_table.
                        assert not add_sentinel_cols[0]._insert_sentinel, (
                            "sentinel selection rules should have prevented "
                            "us from getting here for this dialect"
                        )

                # always put the sentinel columns last.  even if they are
                # in the returning list already, they will be there twice
                # then.
                returning_cols = list(returning_cols) + list(add_sentinel_cols)

            returning_clause = self.returning_clause(
                insert_stmt,
                returning_cols,
                populate_result_map=toplevel,
            )

            if self.returning_precedes_values:
                text += " " + returning_clause

        else:
            returning_clause = None

        if insert_stmt.select is not None:
            # placed here by crud.py
            select_text = self.process(
                self.stack[-1]["insert_from_select"], insert_into=True, **kw
            )

            if self.ctes and self.dialect.cte_follows_insert:
                nesting_level = len(self.stack) if not toplevel else None
                text += " %s%s" % (
                    self._render_cte_clause(
                        nesting_level=nesting_level,
                        include_following_stack=True,
                    ),
                    select_text,
                )
            else:
                text += " %s" % select_text
        elif not crud_params_single and supports_default_values:
            text += " DEFAULT VALUES"
            if use_insertmanyvalues:
                self._insertmanyvalues = _InsertManyValues(
                    True,
                    self.dialect.default_metavalue_token,
                    cast(
                        "List[crud._CrudParamElementStr]", crud_params_single
                    ),
                    counted_bindparam,
                    sort_by_parameter_order=(
                        insert_stmt._sort_by_parameter_order
                    ),
                    includes_upsert_behaviors=(
                        insert_stmt._post_values_clause is not None
                    ),
                    sentinel_columns=add_sentinel_cols,
                    num_sentinel_columns=len(add_sentinel_cols)
                    if add_sentinel_cols
                    else 0,
                    implicit_sentinel=implicit_sentinel,
                )
        elif compile_state._has_multi_parameters:
            text += " VALUES %s" % (
                ", ".join(
                    "(%s)"
                    % (", ".join(value for _, _, value, _ in crud_param_set))
                    for crud_param_set in crud_params_struct.all_multi_params
                ),
            )
        else:
            insert_single_values_expr = ", ".join(
                [
                    value
                    for _, _, value, _ in cast(
                        "List[crud._CrudParamElementStr]",
                        crud_params_single,
                    )
                ]
            )

            if use_insertmanyvalues:
                if (
                    implicit_sentinel
                    and (
                        self.dialect.insertmanyvalues_implicit_sentinel
                        & InsertmanyvaluesSentinelOpts.USE_INSERT_FROM_SELECT
                    )
                    # this is checking if we have
                    # INSERT INTO table (id) VALUES (DEFAULT).
                    and not (crud_params_struct.is_default_metavalue_only)
                ):
                    # if we have a sentinel column that is server generated,
                    # then for selected backends render the VALUES list as a
                    # subquery.  This is the orderable form supported by
                    # PostgreSQL and SQL Server.
                    embed_sentinel_value = True

                    render_bind_casts = (
                        self.dialect.insertmanyvalues_implicit_sentinel
                        & InsertmanyvaluesSentinelOpts.RENDER_SELECT_COL_CASTS
                    )

                    colnames = ", ".join(
                        f"p{i}" for i, _ in enumerate(crud_params_single)
                    )

                    if render_bind_casts:
                        # render casts for the SELECT list.  For PG, we are
                        # already rendering bind casts in the parameter list,
                        # selectively for the more "tricky" types like ARRAY.
                        # however, even for the "easy" types, if the parameter
                        # is NULL for every entry, PG gives up and says
                        # "it must be TEXT", which fails for other easy types
                        # like ints.  So we cast on this side too.
                        colnames_w_cast = ", ".join(
                            self.render_bind_cast(
                                col.type,
                                col.type._unwrapped_dialect_impl(self.dialect),
                                f"p{i}",
                            )
                            for i, (col, *_) in enumerate(crud_params_single)
                        )
                    else:
                        colnames_w_cast = colnames

                    text += (
                        f" SELECT {colnames_w_cast} FROM "
                        f"(VALUES ({insert_single_values_expr})) "
                        f"AS imp_sen({colnames}, sen_counter) "
                        "ORDER BY sen_counter"
                    )
                else:
                    # otherwise, if no sentinel or backend doesn't support
                    # orderable subquery form, use a plain VALUES list
                    embed_sentinel_value = False
                    text += f" VALUES ({insert_single_values_expr})"

                self._insertmanyvalues = _InsertManyValues(
                    is_default_expr=False,
                    single_values_expr=insert_single_values_expr,
                    insert_crud_params=cast(
                        "List[crud._CrudParamElementStr]",
                        crud_params_single,
                    ),
                    num_positional_params_counted=counted_bindparam,
                    sort_by_parameter_order=(
                        insert_stmt._sort_by_parameter_order
                    ),
                    includes_upsert_behaviors=(
                        insert_stmt._post_values_clause is not None
                    ),
                    sentinel_columns=add_sentinel_cols,
                    num_sentinel_columns=len(add_sentinel_cols)
                    if add_sentinel_cols
                    else 0,
                    sentinel_param_keys=named_sentinel_params,
                    implicit_sentinel=implicit_sentinel,
                    embed_values_counter=embed_sentinel_value,
                )

            else:
                text += f" VALUES ({insert_single_values_expr})"

        if insert_stmt._post_values_clause is not None:
            post_values_clause = self.process(
                insert_stmt._post_values_clause, **kw
            )
            if post_values_clause:
                text += " " + post_values_clause

        if returning_clause and not self.returning_precedes_values:
            text += " " + returning_clause

        if self.ctes and not self.dialect.cte_follows_insert:
            nesting_level = len(self.stack) if not toplevel else None
            text = (
                self._render_cte_clause(
                    nesting_level=nesting_level,
                    include_following_stack=True,
                )
                + text
            )

        self.stack.pop(-1)

        return text

    def update_limit_clause(self, update_stmt):
        """Provide a hook for MySQL to add LIMIT to the UPDATE"""
        return None

    def update_tables_clause(self, update_stmt, from_table, extra_froms, **kw):
        """Provide a hook to override the initial table clause
        in an UPDATE statement.

        MySQL overrides this.

        """
        kw["asfrom"] = True
        return from_table._compiler_dispatch(self, iscrud=True, **kw)

    def update_from_clause(
        self, update_stmt, from_table, extra_froms, from_hints, **kw
    ):
        """Provide a hook to override the generation of an
        UPDATE..FROM clause.

        MySQL and MSSQL override this.

        """
        raise NotImplementedError(
            "This backend does not support multiple-table "
            "criteria within UPDATE"
        )

    def visit_update(self, update_stmt, visiting_cte=None, **kw):
        compile_state = update_stmt._compile_state_factory(
            update_stmt, self, **kw
        )
        update_stmt = compile_state.statement

        if visiting_cte is not None:
            kw["visiting_cte"] = visiting_cte
            toplevel = False
        else:
            toplevel = not self.stack

        if toplevel:
            self.isupdate = True
            if not self.dml_compile_state:
                self.dml_compile_state = compile_state
            if not self.compile_state:
                self.compile_state = compile_state

        if self.linting & COLLECT_CARTESIAN_PRODUCTS:
            from_linter = FromLinter({}, set())
            warn_linting = self.linting & WARN_LINTING
            if toplevel:
                self.from_linter = from_linter
        else:
            from_linter = None
            warn_linting = False

        extra_froms = compile_state._extra_froms
        is_multitable = bool(extra_froms)

        if is_multitable:
            # main table might be a JOIN
            main_froms = set(_from_objects(update_stmt.table))
            render_extra_froms = [
                f for f in extra_froms if f not in main_froms
            ]
            correlate_froms = main_froms.union(extra_froms)
        else:
            render_extra_froms = []
            correlate_froms = {update_stmt.table}

        self.stack.append(
            {
                "correlate_froms": correlate_froms,
                "asfrom_froms": correlate_froms,
                "selectable": update_stmt,
            }
        )

        text = "UPDATE "

        if update_stmt._prefixes:
            text += self._generate_prefixes(
                update_stmt, update_stmt._prefixes, **kw
            )

        table_text = self.update_tables_clause(
            update_stmt,
            update_stmt.table,
            render_extra_froms,
            from_linter=from_linter,
            **kw,
        )
        crud_params_struct = crud._get_crud_params(
            self, update_stmt, compile_state, toplevel, **kw
        )
        crud_params = crud_params_struct.single_params

        if update_stmt._hints:
            dialect_hints, table_text = self._setup_crud_hints(
                update_stmt, table_text
            )
        else:
            dialect_hints = None

        if update_stmt._independent_ctes:
            self._dispatch_independent_ctes(update_stmt, kw)

        text += table_text

        text += " SET "
        text += ", ".join(
            expr + "=" + value
            for _, expr, value, _ in cast(
                "List[Tuple[Any, str, str, Any]]", crud_params
            )
        )

        if self.implicit_returning or update_stmt._returning:
            if self.returning_precedes_values:
                text += " " + self.returning_clause(
                    update_stmt,
                    self.implicit_returning or update_stmt._returning,
                    populate_result_map=toplevel,
                )

        if extra_froms:
            extra_from_text = self.update_from_clause(
                update_stmt,
                update_stmt.table,
                render_extra_froms,
                dialect_hints,
                from_linter=from_linter,
                **kw,
            )
            if extra_from_text:
                text += " " + extra_from_text

        if update_stmt._where_criteria:
            t = self._generate_delimited_and_list(
                update_stmt._where_criteria, from_linter=from_linter, **kw
            )
            if t:
                text += " WHERE " + t

        limit_clause = self.update_limit_clause(update_stmt)
        if limit_clause:
            text += " " + limit_clause

        if (
            self.implicit_returning or update_stmt._returning
        ) and not self.returning_precedes_values:
            text += " " + self.returning_clause(
                update_stmt,
                self.implicit_returning or update_stmt._returning,
                populate_result_map=toplevel,
            )

        if self.ctes:
            nesting_level = len(self.stack) if not toplevel else None
            text = self._render_cte_clause(nesting_level=nesting_level) + text

        if warn_linting:
            assert from_linter is not None
            from_linter.warn(stmt_type="UPDATE")

        self.stack.pop(-1)

        return text

    def delete_extra_from_clause(
        self, update_stmt, from_table, extra_froms, from_hints, **kw
    ):
        """Provide a hook to override the generation of an
        DELETE..FROM clause.

        This can be used to implement DELETE..USING for example.

        MySQL and MSSQL override this.

        """
        raise NotImplementedError(
            "This backend does not support multiple-table "
            "criteria within DELETE"
        )

    def delete_table_clause(self, delete_stmt, from_table, extra_froms, **kw):
        return from_table._compiler_dispatch(
            self, asfrom=True, iscrud=True, **kw
        )

    def visit_delete(self, delete_stmt, visiting_cte=None, **kw):
        compile_state = delete_stmt._compile_state_factory(
            delete_stmt, self, **kw
        )
        delete_stmt = compile_state.statement

        if visiting_cte is not None:
            kw["visiting_cte"] = visiting_cte
            toplevel = False
        else:
            toplevel = not self.stack

        if toplevel:
            self.isdelete = True
            if not self.dml_compile_state:
                self.dml_compile_state = compile_state
            if not self.compile_state:
                self.compile_state = compile_state

        if self.linting & COLLECT_CARTESIAN_PRODUCTS:
            from_linter = FromLinter({}, set())
            warn_linting = self.linting & WARN_LINTING
            if toplevel:
                self.from_linter = from_linter
        else:
            from_linter = None
            warn_linting = False

        extra_froms = compile_state._extra_froms

        correlate_froms = {delete_stmt.table}.union(extra_froms)
        self.stack.append(
            {
                "correlate_froms": correlate_froms,
                "asfrom_froms": correlate_froms,
                "selectable": delete_stmt,
            }
        )

        text = "DELETE "

        if delete_stmt._prefixes:
            text += self._generate_prefixes(
                delete_stmt, delete_stmt._prefixes, **kw
            )

        text += "FROM "

        try:
            table_text = self.delete_table_clause(
                delete_stmt,
                delete_stmt.table,
                extra_froms,
                from_linter=from_linter,
            )
        except TypeError:
            # anticipate 3rd party dialects that don't include **kw
            # TODO: remove in 2.1
            table_text = self.delete_table_clause(
                delete_stmt, delete_stmt.table, extra_froms
            )
            if from_linter:
                _ = self.process(delete_stmt.table, from_linter=from_linter)

        crud._get_crud_params(self, delete_stmt, compile_state, toplevel, **kw)

        if delete_stmt._hints:
            dialect_hints, table_text = self._setup_crud_hints(
                delete_stmt, table_text
            )
        else:
            dialect_hints = None

        if delete_stmt._independent_ctes:
            self._dispatch_independent_ctes(delete_stmt, kw)

        text += table_text

        if (
            self.implicit_returning or delete_stmt._returning
        ) and self.returning_precedes_values:
            text += " " + self.returning_clause(
                delete_stmt,
                self.implicit_returning or delete_stmt._returning,
                populate_result_map=toplevel,
            )

        if extra_froms:
            extra_from_text = self.delete_extra_from_clause(
                delete_stmt,
                delete_stmt.table,
                extra_froms,
                dialect_hints,
                from_linter=from_linter,
                **kw,
            )
            if extra_from_text:
                text += " " + extra_from_text

        if delete_stmt._where_criteria:
            t = self._generate_delimited_and_list(
                delete_stmt._where_criteria, from_linter=from_linter, **kw
            )
            if t:
                text += " WHERE " + t

        if (
            self.implicit_returning or delete_stmt._returning
        ) and not self.returning_precedes_values:
            text += " " + self.returning_clause(
                delete_stmt,
                self.implicit_returning or delete_stmt._returning,
                populate_result_map=toplevel,
            )

        if self.ctes:
            nesting_level = len(self.stack) if not toplevel else None
            text = self._render_cte_clause(nesting_level=nesting_level) + text

        if warn_linting:
            assert from_linter is not None
            from_linter.warn(stmt_type="DELETE")

        self.stack.pop(-1)

        return text

    def visit_savepoint(self, savepoint_stmt, **kw):
        return "SAVEPOINT %s" % self.preparer.format_savepoint(savepoint_stmt)

    def visit_rollback_to_savepoint(self, savepoint_stmt, **kw):
        return "ROLLBACK TO SAVEPOINT %s" % self.preparer.format_savepoint(
            savepoint_stmt
        )

    def visit_release_savepoint(self, savepoint_stmt, **kw):
        return "RELEASE SAVEPOINT %s" % self.preparer.format_savepoint(
            savepoint_stmt
        )


class StrSQLCompiler(SQLCompiler):
    """A :class:`.SQLCompiler` subclass which allows a small selection
    of non-standard SQL features to render into a string value.

    The :class:`.StrSQLCompiler` is invoked whenever a Core expression
    element is directly stringified without calling upon the
    :meth:`_expression.ClauseElement.compile` method.
    It can render a limited set
    of non-standard SQL constructs to assist in basic stringification,
    however for more substantial custom or dialect-specific SQL constructs,
    it will be necessary to make use of
    :meth:`_expression.ClauseElement.compile`
    directly.

    .. seealso::

        :ref:`faq_sql_expression_string`

    """

    def _fallback_column_name(self, column):
        return "<name unknown>"

    @util.preload_module("sqlalchemy.engine.url")
    def visit_unsupported_compilation(self, element, err, **kw):
        if element.stringify_dialect != "default":
            url = util.preloaded.engine_url
            dialect = url.URL.create(element.stringify_dialect).get_dialect()()

            compiler = dialect.statement_compiler(
                dialect, None, _supporting_against=self
            )
            if not isinstance(compiler, StrSQLCompiler):
                return compiler.process(element, **kw)

        return super().visit_unsupported_compilation(element, err)

    def visit_getitem_binary(self, binary, operator, **kw):
        return "%s[%s]" % (
            self.process(binary.left, **kw),
            self.process(binary.right, **kw),
        )

    def visit_json_getitem_op_binary(self, binary, operator, **kw):
        return self.visit_getitem_binary(binary, operator, **kw)

    def visit_json_path_getitem_op_binary(self, binary, operator, **kw):
        return self.visit_getitem_binary(binary, operator, **kw)

    def visit_sequence(self, seq, **kw):
        return "<next sequence value: %s>" % self.preparer.format_sequence(seq)

    def returning_clause(
        self,
        stmt: UpdateBase,
        returning_cols: Sequence[ColumnElement[Any]],
        *,
        populate_result_map: bool,
        **kw: Any,
    ) -> str:
        columns = [
            self._label_select_column(None, c, True, False, {})
            for c in base._select_iterables(returning_cols)
        ]
        return "RETURNING " + ", ".join(columns)

    def update_from_clause(
        self, update_stmt, from_table, extra_froms, from_hints, **kw
    ):
        kw["asfrom"] = True
        return "FROM " + ", ".join(
            t._compiler_dispatch(self, fromhints=from_hints, **kw)
            for t in extra_froms
        )

    def delete_extra_from_clause(
        self, update_stmt, from_table, extra_froms, from_hints, **kw
    ):
        kw["asfrom"] = True
        return ", " + ", ".join(
            t._compiler_dispatch(self, fromhints=from_hints, **kw)
            for t in extra_froms
        )

    def visit_empty_set_expr(self, type_, **kw):
        return "SELECT 1 WHERE 1!=1"

    def get_from_hint_text(self, table, text):
        return "[%s]" % text

    def visit_regexp_match_op_binary(self, binary, operator, **kw):
        return self._generate_generic_binary(binary, " <regexp> ", **kw)

    def visit_not_regexp_match_op_binary(self, binary, operator, **kw):
        return self._generate_generic_binary(binary, " <not regexp> ", **kw)

    def visit_regexp_replace_op_binary(self, binary, operator, **kw):
        return "<regexp replace>(%s, %s)" % (
            binary.left._compiler_dispatch(self, **kw),
            binary.right._compiler_dispatch(self, **kw),
        )

    def visit_try_cast(self, cast, **kwargs):
        return "TRY_CAST(%s AS %s)" % (
            cast.clause._compiler_dispatch(self, **kwargs),
            cast.typeclause._compiler_dispatch(self, **kwargs),
        )


class DDLCompiler(Compiled):
    is_ddl = True

    if TYPE_CHECKING:

        def __init__(
            self,
            dialect: Dialect,
            statement: ExecutableDDLElement,
            schema_translate_map: Optional[SchemaTranslateMapType] = ...,
            render_schema_translate: bool = ...,
            compile_kwargs: Mapping[str, Any] = ...,
        ):
            ...

    @util.memoized_property
    def sql_compiler(self):
        return self.dialect.statement_compiler(
            self.dialect, None, schema_translate_map=self.schema_translate_map
        )

    @util.memoized_property
    def type_compiler(self):
        return self.dialect.type_compiler_instance

    def construct_params(
        self,
        params: Optional[_CoreSingleExecuteParams] = None,
        extracted_parameters: Optional[Sequence[BindParameter[Any]]] = None,
        escape_names: bool = True,
    ) -> Optional[_MutableCoreSingleExecuteParams]:
        return None

    def visit_ddl(self, ddl, **kwargs):
        # table events can substitute table and schema name
        context = ddl.context
        if isinstance(ddl.target, schema.Table):
            context = context.copy()

            preparer = self.preparer
            path = preparer.format_table_seq(ddl.target)
            if len(path) == 1:
                table, sch = path[0], ""
            else:
                table, sch = path[-1], path[0]

            context.setdefault("table", table)
            context.setdefault("schema", sch)
            context.setdefault("fullname", preparer.format_table(ddl.target))

        return self.sql_compiler.post_process_text(ddl.statement % context)

    def visit_create_schema(self, create, **kw):
        text = "CREATE SCHEMA "
        if create.if_not_exists:
            text += "IF NOT EXISTS "
        return text + self.preparer.format_schema(create.element)

    def visit_drop_schema(self, drop, **kw):
        text = "DROP SCHEMA "
        if drop.if_exists:
            text += "IF EXISTS "
        text += self.preparer.format_schema(drop.element)
        if drop.cascade:
            text += " CASCADE"
        return text

    def visit_create_table(self, create, **kw):
        table = create.element
        preparer = self.preparer

        text = "\nCREATE "
        if table._prefixes:
            text += " ".join(table._prefixes) + " "

        text += "TABLE "
        if create.if_not_exists:
            text += "IF NOT EXISTS "

        text += preparer.format_table(table) + " "

        create_table_suffix = self.create_table_suffix(table)
        if create_table_suffix:
            text += create_table_suffix + " "

        text += "("

        separator = "\n"

        # if only one primary key, specify it along with the column
        first_pk = False
        for create_column in create.columns:
            column = create_column.element
            try:
                processed = self.process(
                    create_column, first_pk=column.primary_key and not first_pk
                )
                if processed is not None:
                    text += separator
                    separator = ", \n"
                    text += "\t" + processed
                if column.primary_key:
                    first_pk = True
            except exc.CompileError as ce:
                raise exc.CompileError(
                    "(in table '%s', column '%s'): %s"
                    % (table.description, column.name, ce.args[0])
                ) from ce

        const = self.create_table_constraints(
            table,
            _include_foreign_key_constraints=create.include_foreign_key_constraints,  # noqa
        )
        if const:
            text += separator + "\t" + const

        text += "\n)%s\n\n" % self.post_create_table(table)
        return text

    def visit_create_column(self, create, first_pk=False, **kw):
        column = create.element

        if column.system:
            return None

        text = self.get_column_specification(column, first_pk=first_pk)
        const = " ".join(
            self.process(constraint) for constraint in column.constraints
        )
        if const:
            text += " " + const

        return text

    def create_table_constraints(
        self, table, _include_foreign_key_constraints=None, **kw
    ):
        # On some DB order is significant: visit PK first, then the
        # other constraints (engine.ReflectionTest.testbasic failed on FB2)
        constraints = []
        if table.primary_key:
            constraints.append(table.primary_key)

        all_fkcs = table.foreign_key_constraints
        if _include_foreign_key_constraints is not None:
            omit_fkcs = all_fkcs.difference(_include_foreign_key_constraints)
        else:
            omit_fkcs = set()

        constraints.extend(
            [
                c
                for c in table._sorted_constraints
                if c is not table.primary_key and c not in omit_fkcs
            ]
        )

        return ", \n\t".join(
            p
            for p in (
                self.process(constraint)
                for constraint in constraints
                if (constraint._should_create_for_compiler(self))
                and (
                    not self.dialect.supports_alter
                    or not getattr(constraint, "use_alter", False)
                )
            )
            if p is not None
        )

    def visit_drop_table(self, drop, **kw):
        text = "\nDROP TABLE "
        if drop.if_exists:
            text += "IF EXISTS "
        return text + self.preparer.format_table(drop.element)

    def visit_drop_view(self, drop, **kw):
        return "\nDROP VIEW " + self.preparer.format_table(drop.element)

    def _verify_index_table(self, index):
        if index.table is None:
            raise exc.CompileError(
                "Index '%s' is not associated " "with any table." % index.name
            )

    def visit_create_index(
        self, create, include_schema=False, include_table_schema=True, **kw
    ):
        index = create.element
        self._verify_index_table(index)
        preparer = self.preparer
        text = "CREATE "
        if index.unique:
            text += "UNIQUE "
        if index.name is None:
            raise exc.CompileError(
                "CREATE INDEX requires that the index have a name"
            )

        text += "INDEX "
        if create.if_not_exists:
            text += "IF NOT EXISTS "

        text += "%s ON %s (%s)" % (
            self._prepared_index_name(index, include_schema=include_schema),
            preparer.format_table(
                index.table, use_schema=include_table_schema
            ),
            ", ".join(
                self.sql_compiler.process(
                    expr, include_table=False, literal_binds=True
                )
                for expr in index.expressions
            ),
        )
        return text

    def visit_drop_index(self, drop, **kw):
        index = drop.element

        if index.name is None:
            raise exc.CompileError(
                "DROP INDEX requires that the index have a name"
            )
        text = "\nDROP INDEX "
        if drop.if_exists:
            text += "IF EXISTS "

        return text + self._prepared_index_name(index, include_schema=True)

    def _prepared_index_name(self, index, include_schema=False):
        if index.table is not None:
            effective_schema = self.preparer.schema_for_object(index.table)
        else:
            effective_schema = None
        if include_schema and effective_schema:
            schema_name = self.preparer.quote_schema(effective_schema)
        else:
            schema_name = None

        index_name = self.preparer.format_index(index)

        if schema_name:
            index_name = schema_name + "." + index_name
        return index_name

    def visit_add_constraint(self, create, **kw):
        return "ALTER TABLE %s ADD %s" % (
            self.preparer.format_table(create.element.table),
            self.process(create.element),
        )

    def visit_set_table_comment(self, create, **kw):
        return "COMMENT ON TABLE %s IS %s" % (
            self.preparer.format_table(create.element),
            self.sql_compiler.render_literal_value(
                create.element.comment, sqltypes.String()
            ),
        )

    def visit_drop_table_comment(self, drop, **kw):
        return "COMMENT ON TABLE %s IS NULL" % self.preparer.format_table(
            drop.element
        )

    def visit_set_column_comment(self, create, **kw):
        return "COMMENT ON COLUMN %s IS %s" % (
            self.preparer.format_column(
                create.element, use_table=True, use_schema=True
            ),
            self.sql_compiler.render_literal_value(
                create.element.comment, sqltypes.String()
            ),
        )

    def visit_drop_column_comment(self, drop, **kw):
        return "COMMENT ON COLUMN %s IS NULL" % self.preparer.format_column(
            drop.element, use_table=True
        )

    def visit_set_constraint_comment(self, create, **kw):
        raise exc.UnsupportedCompilationError(self, type(create))

    def visit_drop_constraint_comment(self, drop, **kw):
        raise exc.UnsupportedCompilationError(self, type(drop))

    def get_identity_options(self, identity_options):
        text = []
        if identity_options.increment is not None:
            text.append("INCREMENT BY %d" % identity_options.increment)
        if identity_options.start is not None:
            text.append("START WITH %d" % identity_options.start)
        if identity_options.minvalue is not None:
            text.append("MINVALUE %d" % identity_options.minvalue)
        if identity_options.maxvalue is not None:
            text.append("MAXVALUE %d" % identity_options.maxvalue)
        if identity_options.nominvalue is not None:
            text.append("NO MINVALUE")
        if identity_options.nomaxvalue is not None:
            text.append("NO MAXVALUE")
        if identity_options.cache is not None:
            text.append("CACHE %d" % identity_options.cache)
        if identity_options.cycle is not None:
            text.append("CYCLE" if identity_options.cycle else "NO CYCLE")
        return " ".join(text)

    def visit_create_sequence(self, create, prefix=None, **kw):
        text = "CREATE SEQUENCE "
        if create.if_not_exists:
            text += "IF NOT EXISTS "
        text += self.preparer.format_sequence(create.element)

        if prefix:
            text += prefix
        options = self.get_identity_options(create.element)
        if options:
            text += " " + options
        return text

    def visit_drop_sequence(self, drop, **kw):
        text = "DROP SEQUENCE "
        if drop.if_exists:
            text += "IF EXISTS "
        return text + self.preparer.format_sequence(drop.element)

    def visit_drop_constraint(self, drop, **kw):
        constraint = drop.element
        if constraint.name is not None:
            formatted_name = self.preparer.format_constraint(constraint)
        else:
            formatted_name = None

        if formatted_name is None:
            raise exc.CompileError(
                "Can't emit DROP CONSTRAINT for constraint %r; "
                "it has no name" % drop.element
            )
        return "ALTER TABLE %s DROP CONSTRAINT %s%s%s" % (
            self.preparer.format_table(drop.element.table),
            "IF EXISTS " if drop.if_exists else "",
            formatted_name,
            " CASCADE" if drop.cascade else "",
        )

    def get_column_specification(self, column, **kwargs):
        colspec = (
            self.preparer.format_column(column)
            + " "
            + self.dialect.type_compiler_instance.process(
                column.type, type_expression=column
            )
        )
        default = self.get_column_default_string(column)
        if default is not None:
            colspec += " DEFAULT " + default

        if column.computed is not None:
            colspec += " " + self.process(column.computed)

        if (
            column.identity is not None
            and self.dialect.supports_identity_columns
        ):
            colspec += " " + self.process(column.identity)

        if not column.nullable and (
            not column.identity or not self.dialect.supports_identity_columns
        ):
            colspec += " NOT NULL"
        return colspec

    def create_table_suffix(self, table):
        return ""

    def post_create_table(self, table):
        return ""

    def get_column_default_string(self, column):
        if isinstance(column.server_default, schema.DefaultClause):
            return self.render_default_string(column.server_default.arg)
        else:
            return None

    def render_default_string(self, default):
        if isinstance(default, str):
            return self.sql_compiler.render_literal_value(
                default, sqltypes.STRINGTYPE
            )
        else:
            return self.sql_compiler.process(default, literal_binds=True)

    def visit_table_or_column_check_constraint(self, constraint, **kw):
        if constraint.is_column_level:
            return self.visit_column_check_constraint(constraint)
        else:
            return self.visit_check_constraint(constraint)

    def visit_check_constraint(self, constraint, **kw):
        text = ""
        if constraint.name is not None:
            formatted_name = self.preparer.format_constraint(constraint)
            if formatted_name is not None:
                text += "CONSTRAINT %s " % formatted_name
        text += "CHECK (%s)" % self.sql_compiler.process(
            constraint.sqltext, include_table=False, literal_binds=True
        )
        text += self.define_constraint_deferrability(constraint)
        return text

    def visit_column_check_constraint(self, constraint, **kw):
        text = ""
        if constraint.name is not None:
            formatted_name = self.preparer.format_constraint(constraint)
            if formatted_name is not None:
                text += "CONSTRAINT %s " % formatted_name
        text += "CHECK (%s)" % self.sql_compiler.process(
            constraint.sqltext, include_table=False, literal_binds=True
        )
        text += self.define_constraint_deferrability(constraint)
        return text

    def visit_primary_key_constraint(self, constraint, **kw):
        if len(constraint) == 0:
            return ""
        text = ""
        if constraint.name is not None:
            formatted_name = self.preparer.format_constraint(constraint)
            if formatted_name is not None:
                text += "CONSTRAINT %s " % formatted_name
        text += "PRIMARY KEY "
        text += "(%s)" % ", ".join(
            self.preparer.quote(c.name)
            for c in (
                constraint.columns_autoinc_first
                if constraint._implicit_generated
                else constraint.columns
            )
        )
        text += self.define_constraint_deferrability(constraint)
        return text

    def visit_foreign_key_constraint(self, constraint, **kw):
        preparer = self.preparer
        text = ""
        if constraint.name is not None:
            formatted_name = self.preparer.format_constraint(constraint)
            if formatted_name is not None:
                text += "CONSTRAINT %s " % formatted_name
        remote_table = list(constraint.elements)[0].column.table
        text += "FOREIGN KEY(%s) REFERENCES %s (%s)" % (
            ", ".join(
                preparer.quote(f.parent.name) for f in constraint.elements
            ),
            self.define_constraint_remote_table(
                constraint, remote_table, preparer
            ),
            ", ".join(
                preparer.quote(f.column.name) for f in constraint.elements
            ),
        )
        text += self.define_constraint_match(constraint)
        text += self.define_constraint_cascades(constraint)
        text += self.define_constraint_deferrability(constraint)
        return text

    def define_constraint_remote_table(self, constraint, table, preparer):
        """Format the remote table clause of a CREATE CONSTRAINT clause."""

        return preparer.format_table(table)

    def visit_unique_constraint(self, constraint, **kw):
        if len(constraint) == 0:
            return ""
        text = ""
        if constraint.name is not None:
            formatted_name = self.preparer.format_constraint(constraint)
            if formatted_name is not None:
                text += "CONSTRAINT %s " % formatted_name
        text += "UNIQUE %s(%s)" % (
            self.define_unique_constraint_distinct(constraint, **kw),
            ", ".join(self.preparer.quote(c.name) for c in constraint),
        )
        text += self.define_constraint_deferrability(constraint)
        return text

    def define_unique_constraint_distinct(self, constraint, **kw):
        return ""

    def define_constraint_cascades(self, constraint):
        text = ""
        if constraint.ondelete is not None:
            text += " ON DELETE %s" % self.preparer.validate_sql_phrase(
                constraint.ondelete, FK_ON_DELETE
            )
        if constraint.onupdate is not None:
            text += " ON UPDATE %s" % self.preparer.validate_sql_phrase(
                constraint.onupdate, FK_ON_UPDATE
            )
        return text

    def define_constraint_deferrability(self, constraint):
        text = ""
        if constraint.deferrable is not None:
            if constraint.deferrable:
                text += " DEFERRABLE"
            else:
                text += " NOT DEFERRABLE"
        if constraint.initially is not None:
            text += " INITIALLY %s" % self.preparer.validate_sql_phrase(
                constraint.initially, FK_INITIALLY
            )
        return text

    def define_constraint_match(self, constraint):
        text = ""
        if constraint.match is not None:
            text += " MATCH %s" % constraint.match
        return text

    def visit_computed_column(self, generated, **kw):
        text = "GENERATED ALWAYS AS (%s)" % self.sql_compiler.process(
            generated.sqltext, include_table=False, literal_binds=True
        )
        if generated.persisted is True:
            text += " STORED"
        elif generated.persisted is False:
            text += " VIRTUAL"
        return text

    def visit_identity_column(self, identity, **kw):
        text = "GENERATED %s AS IDENTITY" % (
            "ALWAYS" if identity.always else "BY DEFAULT",
        )
        options = self.get_identity_options(identity)
        if options:
            text += " (%s)" % options
        return text


class GenericTypeCompiler(TypeCompiler):
    def visit_FLOAT(self, type_, **kw):
        return "FLOAT"

    def visit_DOUBLE(self, type_, **kw):
        return "DOUBLE"

    def visit_DOUBLE_PRECISION(self, type_, **kw):
        return "DOUBLE PRECISION"

    def visit_REAL(self, type_, **kw):
        return "REAL"

    def visit_NUMERIC(self, type_, **kw):
        if type_.precision is None:
            return "NUMERIC"
        elif type_.scale is None:
            return "NUMERIC(%(precision)s)" % {"precision": type_.precision}
        else:
            return "NUMERIC(%(precision)s, %(scale)s)" % {
                "precision": type_.precision,
                "scale": type_.scale,
            }

    def visit_DECIMAL(self, type_, **kw):
        if type_.precision is None:
            return "DECIMAL"
        elif type_.scale is None:
            return "DECIMAL(%(precision)s)" % {"precision": type_.precision}
        else:
            return "DECIMAL(%(precision)s, %(scale)s)" % {
                "precision": type_.precision,
                "scale": type_.scale,
            }

    def visit_INTEGER(self, type_, **kw):
        return "INTEGER"

    def visit_SMALLINT(self, type_, **kw):
        return "SMALLINT"

    def visit_BIGINT(self, type_, **kw):
        return "BIGINT"

    def visit_TIMESTAMP(self, type_, **kw):
        return "TIMESTAMP"

    def visit_DATETIME(self, type_, **kw):
        return "DATETIME"

    def visit_DATE(self, type_, **kw):
        return "DATE"

    def visit_TIME(self, type_, **kw):
        return "TIME"

    def visit_CLOB(self, type_, **kw):
        return "CLOB"

    def visit_NCLOB(self, type_, **kw):
        return "NCLOB"

    def _render_string_type(self, type_, name, length_override=None):
        text = name
        if length_override:
            text += "(%d)" % length_override
        elif type_.length:
            text += "(%d)" % type_.length
        if type_.collation:
            text += ' COLLATE "%s"' % type_.collation
        return text

    def visit_CHAR(self, type_, **kw):
        return self._render_string_type(type_, "CHAR")

    def visit_NCHAR(self, type_, **kw):
        return self._render_string_type(type_, "NCHAR")

    def visit_VARCHAR(self, type_, **kw):
        return self._render_string_type(type_, "VARCHAR")

    def visit_NVARCHAR(self, type_, **kw):
        return self._render_string_type(type_, "NVARCHAR")

    def visit_TEXT(self, type_, **kw):
        return self._render_string_type(type_, "TEXT")

    def visit_BLOB(self, type_, **kw):
        return "BLOB"

    def visit_BINARY(self, type_, **kw):
        return "BINARY" + (type_.length and "(%d)" % type_.length or "")

    def visit_VARBINARY(self, type_, **kw):
        return "VARBINARY" + (type_.length and "(%d)" % type_.length or "")

    def visit_BOOLEAN(self, type_, **kw):
        return "BOOLEAN"

    def visit_uuid(self, type_, **kw):
        return self._render_string_type(type_, "CHAR", length_override=32)

    def visit_large_binary(self, type_, **kw):
        return self.visit_BLOB(type_, **kw)

    def visit_boolean(self, type_, **kw):
        return self.visit_BOOLEAN(type_, **kw)

    def visit_time(self, type_, **kw):
        return self.visit_TIME(type_, **kw)

    def visit_datetime(self, type_, **kw):
        return self.visit_DATETIME(type_, **kw)

    def visit_date(self, type_, **kw):
        return self.visit_DATE(type_, **kw)

    def visit_big_integer(self, type_, **kw):
        return self.visit_BIGINT(type_, **kw)

    def visit_small_integer(self, type_, **kw):
        return self.visit_SMALLINT(type_, **kw)

    def visit_integer(self, type_, **kw):
        return self.visit_INTEGER(type_, **kw)

    def visit_real(self, type_, **kw):
        return self.visit_REAL(type_, **kw)

    def visit_float(self, type_, **kw):
        return self.visit_FLOAT(type_, **kw)

    def visit_double(self, type_, **kw):
        return self.visit_DOUBLE(type_, **kw)

    def visit_numeric(self, type_, **kw):
        return self.visit_NUMERIC(type_, **kw)

    def visit_string(self, type_, **kw):
        return self.visit_VARCHAR(type_, **kw)

    def visit_unicode(self, type_, **kw):
        return self.visit_VARCHAR(type_, **kw)

    def visit_text(self, type_, **kw):
        return self.visit_TEXT(type_, **kw)

    def visit_unicode_text(self, type_, **kw):
        return self.visit_TEXT(type_, **kw)

    def visit_enum(self, type_, **kw):
        return self.visit_VARCHAR(type_, **kw)

    def visit_null(self, type_, **kw):
        raise exc.CompileError(
            "Can't generate DDL for %r; "
            "did you forget to specify a "
            "type on this Column?" % type_
        )

    def visit_type_decorator(self, type_, **kw):
        return self.process(type_.type_engine(self.dialect), **kw)

    def visit_user_defined(self, type_, **kw):
        return type_.get_col_spec(**kw)


class StrSQLTypeCompiler(GenericTypeCompiler):
    def process(self, type_, **kw):
        try:
            _compiler_dispatch = type_._compiler_dispatch
        except AttributeError:
            return self._visit_unknown(type_, **kw)
        else:
            return _compiler_dispatch(self, **kw)

    def __getattr__(self, key):
        if key.startswith("visit_"):
            return self._visit_unknown
        else:
            raise AttributeError(key)

    def _visit_unknown(self, type_, **kw):
        if type_.__class__.__name__ == type_.__class__.__name__.upper():
            return type_.__class__.__name__
        else:
            return repr(type_)

    def visit_null(self, type_, **kw):
        return "NULL"

    def visit_user_defined(self, type_, **kw):
        try:
            get_col_spec = type_.get_col_spec
        except AttributeError:
            return repr(type_)
        else:
            return get_col_spec(**kw)


class _SchemaForObjectCallable(Protocol):
    def __call__(self, obj: Any) -> str:
        ...


class _BindNameForColProtocol(Protocol):
    def __call__(self, col: ColumnClause[Any]) -> str:
        ...


class IdentifierPreparer:

    """Handle quoting and case-folding of identifiers based on options."""

    reserved_words = RESERVED_WORDS

    legal_characters = LEGAL_CHARACTERS

    illegal_initial_characters = ILLEGAL_INITIAL_CHARACTERS

    initial_quote: str

    final_quote: str

    _strings: MutableMapping[str, str]

    schema_for_object: _SchemaForObjectCallable = operator.attrgetter("schema")
    """Return the .schema attribute for an object.

    For the default IdentifierPreparer, the schema for an object is always
    the value of the ".schema" attribute.   if the preparer is replaced
    with one that has a non-empty schema_translate_map, the value of the
    ".schema" attribute is rendered a symbol that will be converted to a
    real schema name from the mapping post-compile.

    """

    _includes_none_schema_translate: bool = False

    def __init__(
        self,
        dialect,
        initial_quote='"',
        final_quote=None,
        escape_quote='"',
        quote_case_sensitive_collations=True,
        omit_schema=False,
    ):
        """Construct a new ``IdentifierPreparer`` object.

        initial_quote
          Character that begins a delimited identifier.

        final_quote
          Character that ends a delimited identifier. Defaults to
          `initial_quote`.

        omit_schema
          Prevent prepending schema name. Useful for databases that do
          not support schemae.
        """

        self.dialect = dialect
        self.initial_quote = initial_quote
        self.final_quote = final_quote or self.initial_quote
        self.escape_quote = escape_quote
        self.escape_to_quote = self.escape_quote * 2
        self.omit_schema = omit_schema
        self.quote_case_sensitive_collations = quote_case_sensitive_collations
        self._strings = {}
        self._double_percents = self.dialect.paramstyle in (
            "format",
            "pyformat",
        )

    def _with_schema_translate(self, schema_translate_map):
        prep = self.__class__.__new__(self.__class__)
        prep.__dict__.update(self.__dict__)

        includes_none = None in schema_translate_map

        def symbol_getter(obj):
            name = obj.schema
            if obj._use_schema_map and (name is not None or includes_none):
                if name is not None and ("[" in name or "]" in name):
                    raise exc.CompileError(
                        "Square bracket characters ([]) not supported "
                        "in schema translate name '%s'" % name
                    )
                return quoted_name(
                    "__[SCHEMA_%s]" % (name or "_none"), quote=False
                )
            else:
                return obj.schema

        prep.schema_for_object = symbol_getter
        prep._includes_none_schema_translate = includes_none
        return prep

    def _render_schema_translates(self, statement, schema_translate_map):
        d = schema_translate_map
        if None in d:
            if not self._includes_none_schema_translate:
                raise exc.InvalidRequestError(
                    "schema translate map which previously did not have "
                    "`None` present as a key now has `None` present; compiled "
                    "statement may lack adequate placeholders.  Please use "
                    "consistent keys in successive "
                    "schema_translate_map dictionaries."
                )

            d["_none"] = d[None]

        def replace(m):
            name = m.group(2)
            if name in d:
                effective_schema = d[name]
            else:
                if name in (None, "_none"):
                    raise exc.InvalidRequestError(
                        "schema translate map which previously had `None` "
                        "present as a key now no longer has it present; don't "
                        "know how to apply schema for compiled statement. "
                        "Please use consistent keys in successive "
                        "schema_translate_map dictionaries."
                    )
                effective_schema = name

            if not effective_schema:
                effective_schema = self.dialect.default_schema_name
                if not effective_schema:
                    # TODO: no coverage here
                    raise exc.CompileError(
                        "Dialect has no default schema name; can't "
                        "use None as dynamic schema target."
                    )
            return self.quote_schema(effective_schema)

        return re.sub(r"(__\[SCHEMA_([^\]]+)\])", replace, statement)

    def _escape_identifier(self, value: str) -> str:
        """Escape an identifier.

        Subclasses should override this to provide database-dependent
        escaping behavior.
        """

        value = value.replace(self.escape_quote, self.escape_to_quote)
        if self._double_percents:
            value = value.replace("%", "%%")
        return value

    def _unescape_identifier(self, value: str) -> str:
        """Canonicalize an escaped identifier.

        Subclasses should override this to provide database-dependent
        unescaping behavior that reverses _escape_identifier.
        """

        return value.replace(self.escape_to_quote, self.escape_quote)

    def validate_sql_phrase(self, element, reg):
        """keyword sequence filter.

        a filter for elements that are intended to represent keyword sequences,
        such as "INITIALLY", "INITIALLY DEFERRED", etc.   no special characters
        should be present.

        .. versionadded:: 1.3

        """

        if element is not None and not reg.match(element):
            raise exc.CompileError(
                "Unexpected SQL phrase: %r (matching against %r)"
                % (element, reg.pattern)
            )
        return element

    def quote_identifier(self, value: str) -> str:
        """Quote an identifier.

        Subclasses should override this to provide database-dependent
        quoting behavior.
        """

        return (
            self.initial_quote
            + self._escape_identifier(value)
            + self.final_quote
        )

    def _requires_quotes(self, value: str) -> bool:
        """Return True if the given identifier requires quoting."""
        lc_value = value.lower()
        return (
            lc_value in self.reserved_words
            or value[0] in self.illegal_initial_characters
            or not self.legal_characters.match(str(value))
            or (lc_value != value)
        )

    def _requires_quotes_illegal_chars(self, value):
        """Return True if the given identifier requires quoting, but
        not taking case convention into account."""
        return not self.legal_characters.match(str(value))

    def quote_schema(self, schema: str, force: Any = None) -> str:
        """Conditionally quote a schema name.


        The name is quoted if it is a reserved word, contains quote-necessary
        characters, or is an instance of :class:`.quoted_name` which includes
        ``quote`` set to ``True``.

        Subclasses can override this to provide database-dependent
        quoting behavior for schema names.

        :param schema: string schema name
        :param force: unused

            .. deprecated:: 0.9

                The :paramref:`.IdentifierPreparer.quote_schema.force`
                parameter is deprecated and will be removed in a future
                release.  This flag has no effect on the behavior of the
                :meth:`.IdentifierPreparer.quote` method; please refer to
                :class:`.quoted_name`.

        """
        if force is not None:
            # not using the util.deprecated_params() decorator in this
            # case because of the additional function call overhead on this
            # very performance-critical spot.
            util.warn_deprecated(
                "The IdentifierPreparer.quote_schema.force parameter is "
                "deprecated and will be removed in a future release.  This "
                "flag has no effect on the behavior of the "
                "IdentifierPreparer.quote method; please refer to "
                "quoted_name().",
                # deprecated 0.9. warning from 1.3
                version="0.9",
            )

        return self.quote(schema)

    def quote(self, ident: str, force: Any = None) -> str:
        """Conditionally quote an identifier.

        The identifier is quoted if it is a reserved word, contains
        quote-necessary characters, or is an instance of
        :class:`.quoted_name` which includes ``quote`` set to ``True``.

        Subclasses can override this to provide database-dependent
        quoting behavior for identifier names.

        :param ident: string identifier
        :param force: unused

            .. deprecated:: 0.9

                The :paramref:`.IdentifierPreparer.quote.force`
                parameter is deprecated and will be removed in a future
                release.  This flag has no effect on the behavior of the
                :meth:`.IdentifierPreparer.quote` method; please refer to
                :class:`.quoted_name`.

        """
        if force is not None:
            # not using the util.deprecated_params() decorator in this
            # case because of the additional function call overhead on this
            # very performance-critical spot.
            util.warn_deprecated(
                "The IdentifierPreparer.quote.force parameter is "
                "deprecated and will be removed in a future release.  This "
                "flag has no effect on the behavior of the "
                "IdentifierPreparer.quote method; please refer to "
                "quoted_name().",
                # deprecated 0.9. warning from 1.3
                version="0.9",
            )

        force = getattr(ident, "quote", None)

        if force is None:
            if ident in self._strings:
                return self._strings[ident]
            else:
                if self._requires_quotes(ident):
                    self._strings[ident] = self.quote_identifier(ident)
                else:
                    self._strings[ident] = ident
                return self._strings[ident]
        elif force:
            return self.quote_identifier(ident)
        else:
            return ident

    def format_collation(self, collation_name):
        if self.quote_case_sensitive_collations:
            return self.quote(collation_name)
        else:
            return collation_name

    def format_sequence(self, sequence, use_schema=True):
        name = self.quote(sequence.name)

        effective_schema = self.schema_for_object(sequence)

        if (
            not self.omit_schema
            and use_schema
            and effective_schema is not None
        ):
            name = self.quote_schema(effective_schema) + "." + name
        return name

    def format_label(
        self, label: Label[Any], name: Optional[str] = None
    ) -> str:
        return self.quote(name or label.name)

    def format_alias(
        self, alias: Optional[AliasedReturnsRows], name: Optional[str] = None
    ) -> str:
        if name is None:
            assert alias is not None
            return self.quote(alias.name)
        else:
            return self.quote(name)

    def format_savepoint(self, savepoint, name=None):
        # Running the savepoint name through quoting is unnecessary
        # for all known dialects.  This is here to support potential
        # third party use cases
        ident = name or savepoint.ident
        if self._requires_quotes(ident):
            ident = self.quote_identifier(ident)
        return ident

    @util.preload_module("sqlalchemy.sql.naming")
    def format_constraint(self, constraint, _alembic_quote=True):
        naming = util.preloaded.sql_naming

        if constraint.name is _NONE_NAME:
            name = naming._constraint_name_for_table(
                constraint, constraint.table
            )

            if name is None:
                return None
        else:
            name = constraint.name

        if constraint.__visit_name__ == "index":
            return self.truncate_and_render_index_name(
                name, _alembic_quote=_alembic_quote
            )
        else:
            return self.truncate_and_render_constraint_name(
                name, _alembic_quote=_alembic_quote
            )

    def truncate_and_render_index_name(self, name, _alembic_quote=True):
        # calculate these at format time so that ad-hoc changes
        # to dialect.max_identifier_length etc. can be reflected
        # as IdentifierPreparer is long lived
        max_ = (
            self.dialect.max_index_name_length
            or self.dialect.max_identifier_length
        )
        return self._truncate_and_render_maxlen_name(
            name, max_, _alembic_quote
        )

    def truncate_and_render_constraint_name(self, name, _alembic_quote=True):
        # calculate these at format time so that ad-hoc changes
        # to dialect.max_identifier_length etc. can be reflected
        # as IdentifierPreparer is long lived
        max_ = (
            self.dialect.max_constraint_name_length
            or self.dialect.max_identifier_length
        )
        return self._truncate_and_render_maxlen_name(
            name, max_, _alembic_quote
        )

    def _truncate_and_render_maxlen_name(self, name, max_, _alembic_quote):
        if isinstance(name, elements._truncated_label):
            if len(name) > max_:
                name = name[0 : max_ - 8] + "_" + util.md5_hex(name)[-4:]
        else:
            self.dialect.validate_identifier(name)

        if not _alembic_quote:
            return name
        else:
            return self.quote(name)

    def format_index(self, index):
        return self.format_constraint(index)

    def format_table(self, table, use_schema=True, name=None):
        """Prepare a quoted table and schema name."""

        if name is None:
            name = table.name

        result = self.quote(name)

        effective_schema = self.schema_for_object(table)

        if not self.omit_schema and use_schema and effective_schema:
            result = self.quote_schema(effective_schema) + "." + result
        return result

    def format_schema(self, name):
        """Prepare a quoted schema name."""

        return self.quote(name)

    def format_label_name(
        self,
        name,
        anon_map=None,
    ):
        """Prepare a quoted column name."""

        if anon_map is not None and isinstance(
            name, elements._truncated_label
        ):
            name = name.apply_map(anon_map)

        return self.quote(name)

    def format_column(
        self,
        column,
        use_table=False,
        name=None,
        table_name=None,
        use_schema=False,
        anon_map=None,
    ):
        """Prepare a quoted column name."""

        if name is None:
            name = column.name

        if anon_map is not None and isinstance(
            name, elements._truncated_label
        ):
            name = name.apply_map(anon_map)

        if not getattr(column, "is_literal", False):
            if use_table:
                return (
                    self.format_table(
                        column.table, use_schema=use_schema, name=table_name
                    )
                    + "."
                    + self.quote(name)
                )
            else:
                return self.quote(name)
        else:
            # literal textual elements get stuck into ColumnClause a lot,
            # which shouldn't get quoted

            if use_table:
                return (
                    self.format_table(
                        column.table, use_schema=use_schema, name=table_name
                    )
                    + "."
                    + name
                )
            else:
                return name

    def format_table_seq(self, table, use_schema=True):
        """Format table name and schema as a tuple."""

        # Dialects with more levels in their fully qualified references
        # ('database', 'owner', etc.) could override this and return
        # a longer sequence.

        effective_schema = self.schema_for_object(table)

        if not self.omit_schema and use_schema and effective_schema:
            return (
                self.quote_schema(effective_schema),
                self.format_table(table, use_schema=False),
            )
        else:
            return (self.format_table(table, use_schema=False),)

    @util.memoized_property
    def _r_identifiers(self):
        initial, final, escaped_final = (
            re.escape(s)
            for s in (
                self.initial_quote,
                self.final_quote,
                self._escape_identifier(self.final_quote),
            )
        )
        r = re.compile(
            r"(?:"
            r"(?:%(initial)s((?:%(escaped)s|[^%(final)s])+)%(final)s"
            r"|([^\.]+))(?=\.|$))+"
            % {"initial": initial, "final": final, "escaped": escaped_final}
        )
        return r

    def unformat_identifiers(self, identifiers):
        """Unpack 'schema.table.column'-like strings into components."""

        r = self._r_identifiers
        return [
            self._unescape_identifier(i)
            for i in [a or b for a, b in r.findall(identifiers)]
        ]<|MERGE_RESOLUTION|>--- conflicted
+++ resolved
@@ -88,13 +88,8 @@
 from .. import util
 from ..util import FastIntFlag
 from ..util.typing import Literal
-<<<<<<< HEAD
-from ..util.typing import Protocol
 from ..util.typing import TupleAny
-from ..util.typing import TypedDict
 from ..util.typing import Unpack
-=======
->>>>>>> 8f4ac0c0
 
 if typing.TYPE_CHECKING:
     from .annotation import _AnnotationDict
