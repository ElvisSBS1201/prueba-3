# sql/_selectable_constructors.py
# Copyright (C) 2005-2023 the SQLAlchemy authors and contributors
# <see AUTHORS file>
#
# This module is part of SQLAlchemy and is released under
# the MIT License: https://www.opensource.org/licenses/mit-license.php

from __future__ import annotations

from typing import Any
from typing import Optional
from typing import overload
from typing import Tuple
from typing import TYPE_CHECKING
from typing import TypeVar
from typing import Union

from . import coercions
from . import roles
from ._typing import _ColumnsClauseArgument
from ._typing import _no_kw
from .elements import ColumnClause
from .selectable import Alias
from .selectable import CompoundSelect
from .selectable import Exists
from .selectable import FromClause
from .selectable import Join
from .selectable import Lateral
from .selectable import LateralFromClause
from .selectable import NamedFromClause
from .selectable import Select
from .selectable import TableClause
from .selectable import TableSample
from .selectable import Values
from ..util.typing import Unpack

if TYPE_CHECKING:
    from ._typing import _FromClauseArgument
    from ._typing import _OnClauseArgument
    from ._typing import _SelectStatementForCompoundArgument
    from ._typing import _T0
    from ._typing import _T1
    from ._typing import _T2
    from ._typing import _T3
    from ._typing import _T4
    from ._typing import _T5
    from ._typing import _T6
    from ._typing import _T7
    from ._typing import _T8
    from ._typing import _T9
    from ._typing import _TypedColumnClauseArgument as _TCCA
    from .functions import Function
    from .selectable import CTE
    from .selectable import HasCTE
    from .selectable import ScalarSelect
    from .selectable import SelectBase


_T = TypeVar("_T", bound=Any)


def alias(
    selectable: FromClause, name: Optional[str] = None, flat: bool = False
) -> NamedFromClause:
    """Return a named alias of the given :class:`.FromClause`.

    For :class:`.Table` and :class:`.Join` objects, the return type is the
    :class:`_expression.Alias` object. Other kinds of :class:`.NamedFromClause`
    objects may be returned for other kinds of :class:`.FromClause` objects.

    The named alias represents any :class:`_expression.FromClause` with an
    alternate name assigned within SQL, typically using the ``AS`` clause when
    generated, e.g. ``SELECT * FROM table AS aliasname``.

    Equivalent functionality is available via the
    :meth:`_expression.FromClause.alias`
    method available on all :class:`_expression.FromClause` objects.

    :param selectable: any :class:`_expression.FromClause` subclass,
        such as a table, select statement, etc.

    :param name: string name to be assigned as the alias.
        If ``None``, a name will be deterministically generated at compile
        time. Deterministic means the name is guaranteed to be unique against
        other constructs used in the same statement, and will also be the same
        name for each successive compilation of the same statement object.

    :param flat: Will be passed through to if the given selectable
     is an instance of :class:`_expression.Join` - see
     :meth:`_expression.Join.alias` for details.

    """
    return Alias._factory(selectable, name=name, flat=flat)


def cte(
    selectable: HasCTE, name: Optional[str] = None, recursive: bool = False
) -> CTE:
    r"""Return a new :class:`_expression.CTE`,
    or Common Table Expression instance.

    Please see :meth:`_expression.HasCTE.cte` for detail on CTE usage.

    """
    return coercions.expect(roles.HasCTERole, selectable).cte(
        name=name, recursive=recursive
    )


def except_(
    *selects: _SelectStatementForCompoundArgument,
) -> CompoundSelect:
    r"""Return an ``EXCEPT`` of multiple selectables.

    The returned object is an instance of
    :class:`_expression.CompoundSelect`.

    :param \*selects:
      a list of :class:`_expression.Select` instances.

    """
    return CompoundSelect._create_except(*selects)


def except_all(
    *selects: _SelectStatementForCompoundArgument,
) -> CompoundSelect:
    r"""Return an ``EXCEPT ALL`` of multiple selectables.

    The returned object is an instance of
    :class:`_expression.CompoundSelect`.

    :param \*selects:
      a list of :class:`_expression.Select` instances.

    """
    return CompoundSelect._create_except_all(*selects)


def exists(
    __argument: Optional[
        Union[_ColumnsClauseArgument[Any], SelectBase, ScalarSelect[Any]]
    ] = None,
    /,
) -> Exists:
    """Construct a new :class:`_expression.Exists` construct.

    The :func:`_sql.exists` can be invoked by itself to produce an
    :class:`_sql.Exists` construct, which will accept simple WHERE
    criteria::

        exists_criteria = exists().where(table1.c.col1 == table2.c.col2)

    However, for greater flexibility in constructing the SELECT, an
    existing :class:`_sql.Select` construct may be converted to an
    :class:`_sql.Exists`, most conveniently by making use of the
    :meth:`_sql.SelectBase.exists` method::

        exists_criteria = (
            select(table2.c.col2).
            where(table1.c.col1 == table2.c.col2).
            exists()
        )

    The EXISTS criteria is then used inside of an enclosing SELECT::

        stmt = select(table1.c.col1).where(exists_criteria)

    The above statement will then be of the form::

        SELECT col1 FROM table1 WHERE EXISTS
        (SELECT table2.col2 FROM table2 WHERE table2.col2 = table1.col1)

    .. seealso::

        :ref:`tutorial_exists` - in the :term:`2.0 style` tutorial.

        :meth:`_sql.SelectBase.exists` - method to transform a ``SELECT`` to an
        ``EXISTS`` clause.

    """  # noqa: E501

    return Exists(__argument)


def intersect(
    *selects: _SelectStatementForCompoundArgument,
) -> CompoundSelect:
    r"""Return an ``INTERSECT`` of multiple selectables.

    The returned object is an instance of
    :class:`_expression.CompoundSelect`.

    :param \*selects:
      a list of :class:`_expression.Select` instances.

    """
    return CompoundSelect._create_intersect(*selects)


def intersect_all(
    *selects: _SelectStatementForCompoundArgument,
) -> CompoundSelect:
    r"""Return an ``INTERSECT ALL`` of multiple selectables.

    The returned object is an instance of
    :class:`_expression.CompoundSelect`.

    :param \*selects:
      a list of :class:`_expression.Select` instances.


    """
    return CompoundSelect._create_intersect_all(*selects)


def join(
    left: _FromClauseArgument,
    right: _FromClauseArgument,
    onclause: Optional[_OnClauseArgument] = None,
    isouter: bool = False,
    full: bool = False,
) -> Join:
    """Produce a :class:`_expression.Join` object, given two
    :class:`_expression.FromClause`
    expressions.

    E.g.::

        j = join(user_table, address_table,
                 user_table.c.id == address_table.c.user_id)
        stmt = select(user_table).select_from(j)

    would emit SQL along the lines of::

        SELECT user.id, user.name FROM user
        JOIN address ON user.id = address.user_id

    Similar functionality is available given any
    :class:`_expression.FromClause` object (e.g. such as a
    :class:`_schema.Table`) using
    the :meth:`_expression.FromClause.join` method.

    :param left: The left side of the join.

    :param right: the right side of the join; this is any
     :class:`_expression.FromClause` object such as a
     :class:`_schema.Table` object, and
     may also be a selectable-compatible object such as an ORM-mapped
     class.

    :param onclause: a SQL expression representing the ON clause of the
     join.  If left at ``None``, :meth:`_expression.FromClause.join`
     will attempt to
     join the two tables based on a foreign key relationship.

    :param isouter: if True, render a LEFT OUTER JOIN, instead of JOIN.

    :param full: if True, render a FULL OUTER JOIN, instead of JOIN.

    .. seealso::

        :meth:`_expression.FromClause.join` - method form,
        based on a given left side.

        :class:`_expression.Join` - the type of object produced.

    """

    return Join(left, right, onclause, isouter, full)


def lateral(
    selectable: Union[SelectBase, _FromClauseArgument],
    name: Optional[str] = None,
) -> LateralFromClause:
    """Return a :class:`_expression.Lateral` object.

    :class:`_expression.Lateral` is an :class:`_expression.Alias`
    subclass that represents
    a subquery with the LATERAL keyword applied to it.

    The special behavior of a LATERAL subquery is that it appears in the
    FROM clause of an enclosing SELECT, but may correlate to other
    FROM clauses of that SELECT.   It is a special case of subquery
    only supported by a small number of backends, currently more recent
    PostgreSQL versions.

    .. seealso::

        :ref:`tutorial_lateral_correlation` -  overview of usage.

    """
    return Lateral._factory(selectable, name=name)


def outerjoin(
    left: _FromClauseArgument,
    right: _FromClauseArgument,
    onclause: Optional[_OnClauseArgument] = None,
    full: bool = False,
) -> Join:
    """Return an ``OUTER JOIN`` clause element.

    The returned object is an instance of :class:`_expression.Join`.

    Similar functionality is also available via the
    :meth:`_expression.FromClause.outerjoin` method on any
    :class:`_expression.FromClause`.

    :param left: The left side of the join.

    :param right: The right side of the join.

    :param onclause:  Optional criterion for the ``ON`` clause, is
      derived from foreign key relationships established between
      left and right otherwise.

    To chain joins together, use the :meth:`_expression.FromClause.join`
    or
    :meth:`_expression.FromClause.outerjoin` methods on the resulting
    :class:`_expression.Join` object.

    """
    return Join(left, right, onclause, isouter=True, full=full)


# START OVERLOADED FUNCTIONS select Select 1-10

# code within this block is **programmatically,
# statically generated** by tools/generate_tuple_map_overloads.py


@overload
<<<<<<< HEAD
def select(__ent0: _TCCA[_T0]) -> Select[_T0]:
=======
def select(__ent0: _TCCA[_T0], /) -> Select[Tuple[_T0]]:
>>>>>>> 447cafd1
    ...


@overload
<<<<<<< HEAD
def select(__ent0: _TCCA[_T0], __ent1: _TCCA[_T1]) -> Select[_T0, _T1]:
=======
def select(
    __ent0: _TCCA[_T0], __ent1: _TCCA[_T1], /
) -> Select[Tuple[_T0, _T1]]:
>>>>>>> 447cafd1
    ...


@overload
def select(
<<<<<<< HEAD
    __ent0: _TCCA[_T0], __ent1: _TCCA[_T1], __ent2: _TCCA[_T2]
) -> Select[_T0, _T1, _T2]:
=======
    __ent0: _TCCA[_T0], __ent1: _TCCA[_T1], __ent2: _TCCA[_T2], /
) -> Select[Tuple[_T0, _T1, _T2]]:
>>>>>>> 447cafd1
    ...


@overload
def select(
    __ent0: _TCCA[_T0],
    __ent1: _TCCA[_T1],
    __ent2: _TCCA[_T2],
    __ent3: _TCCA[_T3],
<<<<<<< HEAD
) -> Select[_T0, _T1, _T2, _T3]:
=======
    /,
) -> Select[Tuple[_T0, _T1, _T2, _T3]]:
>>>>>>> 447cafd1
    ...


@overload
def select(
    __ent0: _TCCA[_T0],
    __ent1: _TCCA[_T1],
    __ent2: _TCCA[_T2],
    __ent3: _TCCA[_T3],
    __ent4: _TCCA[_T4],
<<<<<<< HEAD
) -> Select[_T0, _T1, _T2, _T3, _T4]:
=======
    /,
) -> Select[Tuple[_T0, _T1, _T2, _T3, _T4]]:
>>>>>>> 447cafd1
    ...


@overload
def select(
    __ent0: _TCCA[_T0],
    __ent1: _TCCA[_T1],
    __ent2: _TCCA[_T2],
    __ent3: _TCCA[_T3],
    __ent4: _TCCA[_T4],
    __ent5: _TCCA[_T5],
<<<<<<< HEAD
) -> Select[_T0, _T1, _T2, _T3, _T4, _T5]:
=======
    /,
) -> Select[Tuple[_T0, _T1, _T2, _T3, _T4, _T5]]:
>>>>>>> 447cafd1
    ...


@overload
def select(
    __ent0: _TCCA[_T0],
    __ent1: _TCCA[_T1],
    __ent2: _TCCA[_T2],
    __ent3: _TCCA[_T3],
    __ent4: _TCCA[_T4],
    __ent5: _TCCA[_T5],
    __ent6: _TCCA[_T6],
<<<<<<< HEAD
) -> Select[_T0, _T1, _T2, _T3, _T4, _T5, _T6]:
=======
    /,
) -> Select[Tuple[_T0, _T1, _T2, _T3, _T4, _T5, _T6]]:
>>>>>>> 447cafd1
    ...


@overload
def select(
    __ent0: _TCCA[_T0],
    __ent1: _TCCA[_T1],
    __ent2: _TCCA[_T2],
    __ent3: _TCCA[_T3],
    __ent4: _TCCA[_T4],
    __ent5: _TCCA[_T5],
    __ent6: _TCCA[_T6],
    __ent7: _TCCA[_T7],
<<<<<<< HEAD
) -> Select[_T0, _T1, _T2, _T3, _T4, _T5, _T6, _T7]:
=======
    /,
) -> Select[Tuple[_T0, _T1, _T2, _T3, _T4, _T5, _T6, _T7]]:
>>>>>>> 447cafd1
    ...


@overload
def select(
    __ent0: _TCCA[_T0],
    __ent1: _TCCA[_T1],
    __ent2: _TCCA[_T2],
    __ent3: _TCCA[_T3],
    __ent4: _TCCA[_T4],
    __ent5: _TCCA[_T5],
    __ent6: _TCCA[_T6],
    __ent7: _TCCA[_T7],
    __ent8: _TCCA[_T8],
<<<<<<< HEAD
) -> Select[_T0, _T1, _T2, _T3, _T4, _T5, _T6, _T7, _T8]:
=======
    /,
) -> Select[Tuple[_T0, _T1, _T2, _T3, _T4, _T5, _T6, _T7, _T8]]:
>>>>>>> 447cafd1
    ...


@overload
def select(
    __ent0: _TCCA[_T0],
    __ent1: _TCCA[_T1],
    __ent2: _TCCA[_T2],
    __ent3: _TCCA[_T3],
    __ent4: _TCCA[_T4],
    __ent5: _TCCA[_T5],
    __ent6: _TCCA[_T6],
    __ent7: _TCCA[_T7],
    __ent8: _TCCA[_T8],
    __ent9: _TCCA[_T9],
<<<<<<< HEAD
) -> Select[_T0, _T1, _T2, _T3, _T4, _T5, _T6, _T7, _T8, _T9]:
=======
    /,
) -> Select[Tuple[_T0, _T1, _T2, _T3, _T4, _T5, _T6, _T7, _T8, _T9]]:
>>>>>>> 447cafd1
    ...


# END OVERLOADED FUNCTIONS select


@overload
def select(
    *entities: _ColumnsClauseArgument[Any], **__kw: Any
) -> Select[Unpack[Tuple[Any, ...]]]:
    ...


def select(
    *entities: _ColumnsClauseArgument[Any], **__kw: Any
) -> Select[Unpack[Tuple[Any, ...]]]:
    r"""Construct a new :class:`_expression.Select`.


    .. versionadded:: 1.4 - The :func:`_sql.select` function now accepts
       column arguments positionally.   The top-level :func:`_sql.select`
       function will automatically use the 1.x or 2.x style API based on
       the incoming arguments; using :func:`_sql.select` from the
       ``sqlalchemy.future`` module will enforce that only the 2.x style
       constructor is used.

    Similar functionality is also available via the
    :meth:`_expression.FromClause.select` method on any
    :class:`_expression.FromClause`.

    .. seealso::

        :ref:`tutorial_selecting_data` - in the :ref:`unified_tutorial`

    :param \*entities:
      Entities to SELECT from.  For Core usage, this is typically a series
      of :class:`_expression.ColumnElement` and / or
      :class:`_expression.FromClause`
      objects which will form the columns clause of the resulting
      statement.   For those objects that are instances of
      :class:`_expression.FromClause` (typically :class:`_schema.Table`
      or :class:`_expression.Alias`
      objects), the :attr:`_expression.FromClause.c`
      collection is extracted
      to form a collection of :class:`_expression.ColumnElement` objects.

      This parameter will also accept :class:`_expression.TextClause`
      constructs as
      given, as well as ORM-mapped classes.

    """
    # the keyword args are a necessary element in order for the typing
    # to work out w/ the varargs vs. having named "keyword" arguments that
    # aren't always present.
    if __kw:
        raise _no_kw()
    return Select(*entities)


def table(name: str, *columns: ColumnClause[Any], **kw: Any) -> TableClause:
    """Produce a new :class:`_expression.TableClause`.

    The object returned is an instance of
    :class:`_expression.TableClause`, which
    represents the "syntactical" portion of the schema-level
    :class:`_schema.Table` object.
    It may be used to construct lightweight table constructs.

    :param name: Name of the table.

    :param columns: A collection of :func:`_expression.column` constructs.

    :param schema: The schema name for this table.

        .. versionadded:: 1.3.18 :func:`_expression.table` can now
           accept a ``schema`` argument.
    """

    return TableClause(name, *columns, **kw)


def tablesample(
    selectable: _FromClauseArgument,
    sampling: Union[float, Function[Any]],
    name: Optional[str] = None,
    seed: Optional[roles.ExpressionElementRole[Any]] = None,
) -> TableSample:
    """Return a :class:`_expression.TableSample` object.

    :class:`_expression.TableSample` is an :class:`_expression.Alias`
    subclass that represents
    a table with the TABLESAMPLE clause applied to it.
    :func:`_expression.tablesample`
    is also available from the :class:`_expression.FromClause`
    class via the
    :meth:`_expression.FromClause.tablesample` method.

    The TABLESAMPLE clause allows selecting a randomly selected approximate
    percentage of rows from a table. It supports multiple sampling methods,
    most commonly BERNOULLI and SYSTEM.

    e.g.::

        from sqlalchemy import func

        selectable = people.tablesample(
                    func.bernoulli(1),
                    name='alias',
                    seed=func.random())
        stmt = select(selectable.c.people_id)

    Assuming ``people`` with a column ``people_id``, the above
    statement would render as::

        SELECT alias.people_id FROM
        people AS alias TABLESAMPLE bernoulli(:bernoulli_1)
        REPEATABLE (random())

    :param sampling: a ``float`` percentage between 0 and 100 or
        :class:`_functions.Function`.

    :param name: optional alias name

    :param seed: any real-valued SQL expression.  When specified, the
     REPEATABLE sub-clause is also rendered.

    """
    return TableSample._factory(selectable, sampling, name=name, seed=seed)


def union(
    *selects: _SelectStatementForCompoundArgument,
) -> CompoundSelect:
    r"""Return a ``UNION`` of multiple selectables.

    The returned object is an instance of
    :class:`_expression.CompoundSelect`.

    A similar :func:`union()` method is available on all
    :class:`_expression.FromClause` subclasses.

    :param \*selects:
      a list of :class:`_expression.Select` instances.

    :param \**kwargs:
      available keyword arguments are the same as those of
      :func:`select`.

    """
    return CompoundSelect._create_union(*selects)


def union_all(
    *selects: _SelectStatementForCompoundArgument,
) -> CompoundSelect:
    r"""Return a ``UNION ALL`` of multiple selectables.

    The returned object is an instance of
    :class:`_expression.CompoundSelect`.

    A similar :func:`union_all()` method is available on all
    :class:`_expression.FromClause` subclasses.

    :param \*selects:
      a list of :class:`_expression.Select` instances.

    """
    return CompoundSelect._create_union_all(*selects)


def values(
    *columns: ColumnClause[Any],
    name: Optional[str] = None,
    literal_binds: bool = False,
) -> Values:
    r"""Construct a :class:`_expression.Values` construct.

    The column expressions and the actual data for
    :class:`_expression.Values` are given in two separate steps.  The
    constructor receives the column expressions typically as
    :func:`_expression.column` constructs,
    and the data is then passed via the
    :meth:`_expression.Values.data` method as a list,
    which can be called multiple
    times to add more data, e.g.::

        from sqlalchemy import column
        from sqlalchemy import values

        value_expr = values(
            column('id', Integer),
            column('name', String),
            name="my_values"
        ).data(
            [(1, 'name1'), (2, 'name2'), (3, 'name3')]
        )

    :param \*columns: column expressions, typically composed using
     :func:`_expression.column` objects.

    :param name: the name for this VALUES construct.  If omitted, the
     VALUES construct will be unnamed in a SQL expression.   Different
     backends may have different requirements here.

    :param literal_binds: Defaults to False.  Whether or not to render
     the data values inline in the SQL output, rather than using bound
     parameters.

    """
    return Values(*columns, literal_binds=literal_binds, name=name)<|MERGE_RESOLUTION|>--- conflicted
+++ resolved
@@ -332,34 +332,21 @@
 
 
 @overload
-<<<<<<< HEAD
-def select(__ent0: _TCCA[_T0]) -> Select[_T0]:
-=======
-def select(__ent0: _TCCA[_T0], /) -> Select[Tuple[_T0]]:
->>>>>>> 447cafd1
-    ...
-
-
-@overload
-<<<<<<< HEAD
-def select(__ent0: _TCCA[_T0], __ent1: _TCCA[_T1]) -> Select[_T0, _T1]:
-=======
+def select(__ent0: _TCCA[_T0], /) -> Select[_T0]:
+    ...
+
+
+@overload
 def select(
     __ent0: _TCCA[_T0], __ent1: _TCCA[_T1], /
-) -> Select[Tuple[_T0, _T1]]:
->>>>>>> 447cafd1
-    ...
-
-
-@overload
-def select(
-<<<<<<< HEAD
-    __ent0: _TCCA[_T0], __ent1: _TCCA[_T1], __ent2: _TCCA[_T2]
+) -> Select[_T0, _T1]:
+    ...
+
+
+@overload
+def select(
+    __ent0: _TCCA[_T0], __ent1: _TCCA[_T1], __ent2: _TCCA[_T2], /
 ) -> Select[_T0, _T1, _T2]:
-=======
-    __ent0: _TCCA[_T0], __ent1: _TCCA[_T1], __ent2: _TCCA[_T2], /
-) -> Select[Tuple[_T0, _T1, _T2]]:
->>>>>>> 447cafd1
     ...
 
 
@@ -369,12 +356,8 @@
     __ent1: _TCCA[_T1],
     __ent2: _TCCA[_T2],
     __ent3: _TCCA[_T3],
-<<<<<<< HEAD
+    /,
 ) -> Select[_T0, _T1, _T2, _T3]:
-=======
-    /,
-) -> Select[Tuple[_T0, _T1, _T2, _T3]]:
->>>>>>> 447cafd1
     ...
 
 
@@ -385,12 +368,8 @@
     __ent2: _TCCA[_T2],
     __ent3: _TCCA[_T3],
     __ent4: _TCCA[_T4],
-<<<<<<< HEAD
+    /,
 ) -> Select[_T0, _T1, _T2, _T3, _T4]:
-=======
-    /,
-) -> Select[Tuple[_T0, _T1, _T2, _T3, _T4]]:
->>>>>>> 447cafd1
     ...
 
 
@@ -402,12 +381,8 @@
     __ent3: _TCCA[_T3],
     __ent4: _TCCA[_T4],
     __ent5: _TCCA[_T5],
-<<<<<<< HEAD
+    /,
 ) -> Select[_T0, _T1, _T2, _T3, _T4, _T5]:
-=======
-    /,
-) -> Select[Tuple[_T0, _T1, _T2, _T3, _T4, _T5]]:
->>>>>>> 447cafd1
     ...
 
 
@@ -420,12 +395,8 @@
     __ent4: _TCCA[_T4],
     __ent5: _TCCA[_T5],
     __ent6: _TCCA[_T6],
-<<<<<<< HEAD
+    /,
 ) -> Select[_T0, _T1, _T2, _T3, _T4, _T5, _T6]:
-=======
-    /,
-) -> Select[Tuple[_T0, _T1, _T2, _T3, _T4, _T5, _T6]]:
->>>>>>> 447cafd1
     ...
 
 
@@ -439,12 +410,8 @@
     __ent5: _TCCA[_T5],
     __ent6: _TCCA[_T6],
     __ent7: _TCCA[_T7],
-<<<<<<< HEAD
+    /,
 ) -> Select[_T0, _T1, _T2, _T3, _T4, _T5, _T6, _T7]:
-=======
-    /,
-) -> Select[Tuple[_T0, _T1, _T2, _T3, _T4, _T5, _T6, _T7]]:
->>>>>>> 447cafd1
     ...
 
 
@@ -459,12 +426,8 @@
     __ent6: _TCCA[_T6],
     __ent7: _TCCA[_T7],
     __ent8: _TCCA[_T8],
-<<<<<<< HEAD
+    /,
 ) -> Select[_T0, _T1, _T2, _T3, _T4, _T5, _T6, _T7, _T8]:
-=======
-    /,
-) -> Select[Tuple[_T0, _T1, _T2, _T3, _T4, _T5, _T6, _T7, _T8]]:
->>>>>>> 447cafd1
     ...
 
 
@@ -480,12 +443,8 @@
     __ent7: _TCCA[_T7],
     __ent8: _TCCA[_T8],
     __ent9: _TCCA[_T9],
-<<<<<<< HEAD
+    /,
 ) -> Select[_T0, _T1, _T2, _T3, _T4, _T5, _T6, _T7, _T8, _T9]:
-=======
-    /,
-) -> Select[Tuple[_T0, _T1, _T2, _T3, _T4, _T5, _T6, _T7, _T8, _T9]]:
->>>>>>> 447cafd1
     ...
 
 
