--- conflicted
+++ resolved
@@ -29,11 +29,7 @@
 from .. import util
 from ..inspection import Inspectable
 from ..util.typing import Literal
-<<<<<<< HEAD
-from ..util.typing import Protocol
 from ..util.typing import TupleAny
-=======
->>>>>>> 8f4ac0c0
 from ..util.typing import TypeAlias
 from ..util.typing import Unpack
 
