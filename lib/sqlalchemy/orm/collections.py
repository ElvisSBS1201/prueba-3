"""Support for collections of mapped entities.

The collections package supplies the machinery used to inform the ORM of
collection membership changes.  An instrumentation via decoration approach is
used, allowing arbitrary types (including built-ins) to be used as entity
collections without requiring inheritance from a base class.

Instrumentation decoration relays membership change events to the
``InstrumentedCollectionAttribute`` that is currently managing the collection.
The decorators observe function call arguments and return values, tracking
entities entering or leaving the collection.  Two decorator approaches are
provided.  One is a bundle of generic decorators that map function arguments
and return values to events::

  from sqlalchemy.orm.collections import collection
  class MyClass(object):
      # ...

      @collection.adds(1)
      def store(self, item):
          self.data.append(item)

      @collection.removes_return()
      def pop(self):
          return self.data.pop()


The second approach is a bundle of targeted decorators that wrap appropriate
append and remove notifiers around the mutation methods present in the
standard Python ``list``, ``set`` and ``dict`` interfaces.  These could be
specified in terms of generic decorator recipes, but are instead hand-tooled
for increased efficiency.  The targeted decorators occasionally implement
adapter-like behavior, such as mapping bulk-set methods (``extend``,
``update``, ``__setslice__``, etc.) into the series of atomic mutation events
that the ORM requires.

The targeted decorators are used internally for automatic instrumentation of
entity collection classes.  Every collection class goes through a
transformation process roughly like so:

1. If the class is a built-in, substitute a trivial sub-class
2. Is this class already instrumented?
3. Add in generic decorators
4. Sniff out the collection interface through duck-typing
5. Add targeted decoration to any undecorated interface method

This process modifies the class at runtime, decorating methods and adding some
bookkeeping properties.  This isn't possible (or desirable) for built-in
classes like ``list``, so trivial sub-classes are substituted to hold
decoration::

  class InstrumentedList(list):
      pass

Collection classes can be specified in ``relationship(collection_class=)`` as
types or a function that returns an instance.  Collection classes are
inspected and instrumented during the mapper compilation phase.  The
collection_class callable will be executed once to produce a specimen
instance, and the type of that specimen will be instrumented.  Functions that
return built-in types like ``lists`` will be adapted to produce instrumented
instances.

When extending a known type like ``list``, additional decorations are not
generally not needed.  Odds are, the extension method will delegate to a
method that's already instrumented.  For example::

  class QueueIsh(list):
     def push(self, item):
         self.append(item)
     def shift(self):
         return self.pop(0)

There's no need to decorate these methods.  ``append`` and ``pop`` are already
instrumented as part of the ``list`` interface.  Decorating them would fire
duplicate events, which should be avoided.

The targeted decoration tries not to rely on other methods in the underlying
collection class, but some are unavoidable.  Many depend on 'read' methods
being present to properly instrument a 'write', for example, ``__setitem__``
needs ``__getitem__``.  "Bulk" methods like ``update`` and ``extend`` may also
reimplemented in terms of atomic appends and removes, so the ``extend``
decoration will actually perform many ``append`` operations and not call the
underlying method at all.

Tight control over bulk operation and the firing of events is also possible by
implementing the instrumentation internally in your methods.  The basic
instrumentation package works under the general assumption that collection
mutation will not raise unusual exceptions.  If you want to closely
orchestrate append and remove events with exception management, internal
instrumentation may be the answer.  Within your method,
``collection_adapter(self)`` will retrieve an object that you can use for
explicit control over triggering append and remove events.

The owning object and InstrumentedCollectionAttribute are also reachable
through the adapter, allowing for some very sophisticated behavior.

"""

import copy
import inspect
import operator
import sys
import weakref

import sqlalchemy.exceptions as sa_exc
from sqlalchemy.sql import expression
from sqlalchemy import schema, util


__all__ = ['collection', 'collection_adapter',
           'mapped_collection', 'column_mapped_collection',
           'attribute_mapped_collection']

__instrumentation_mutex = util.threading.Lock()


def column_mapped_collection(mapping_spec):
    """A dictionary-based collection type with column-based keying.

    Returns a MappedCollection factory with a keying function generated
    from mapping_spec, which may be a Column or a sequence of Columns.

    The key value must be immutable for the lifetime of the object.  You
    can not, for example, map on foreign key values if those key values will
    change during the session, i.e. from None to a database-assigned integer
    after a session flush.

    """
    from sqlalchemy.orm.util import _state_mapper
    from sqlalchemy.orm.attributes import instance_state

    cols = [expression._only_column_elements(q, "mapping_spec") 
                for q in util.to_list(mapping_spec)]
    if len(cols) == 1:
        def keyfunc(value):
            state = instance_state(value)
            m = _state_mapper(state)
            return m._get_state_attr_by_column(state, state.dict, cols[0])
    else:
        mapping_spec = tuple(cols)
        def keyfunc(value):
            state = instance_state(value)
            m = _state_mapper(state)
            return tuple(m._get_state_attr_by_column(state, state.dict, c)
                         for c in mapping_spec)
    return lambda: MappedCollection(keyfunc)

def attribute_mapped_collection(attr_name):
    """A dictionary-based collection type with attribute-based keying.

    Returns a MappedCollection factory with a keying based on the
    'attr_name' attribute of entities in the collection.

    The key value must be immutable for the lifetime of the object.  You
    can not, for example, map on foreign key values if those key values will
    change during the session, i.e. from None to a database-assigned integer
    after a session flush.

    """
    return lambda: MappedCollection(operator.attrgetter(attr_name))


def mapped_collection(keyfunc):
    """A dictionary-based collection type with arbitrary keying.

    Returns a MappedCollection factory with a keying function generated
    from keyfunc, a callable that takes an entity and returns a key value.

    The key value must be immutable for the lifetime of the object.  You
    can not, for example, map on foreign key values if those key values will
    change during the session, i.e. from None to a database-assigned integer
    after a session flush.

    """
    return lambda: MappedCollection(keyfunc)

class collection(object):
    """Decorators for entity collection classes.

    The decorators fall into two groups: annotations and interception recipes.

    The annotating decorators (appender, remover, iterator,
    internally_instrumented, on_link) indicate the method's purpose and take no
    arguments.  They are not written with parens::

        @collection.appender
        def append(self, append): ...

    The recipe decorators all require parens, even those that take no
    arguments::

        @collection.adds('entity')
        def insert(self, position, entity): ...

        @collection.removes_return()
        def popitem(self): ...

    Decorators can be specified in long-hand for Python 2.3, or with
    the class-level dict attribute '__instrumentation__'- see the source
    for details.

    """
    # Bundled as a class solely for ease of use: packaging, doc strings,
    # importability.

    @staticmethod
    def appender(fn):
        """Tag the method as the collection appender.

        The appender method is called with one positional argument: the value
        to append. The method will be automatically decorated with 'adds(1)'
        if not already decorated::

            @collection.appender
            def add(self, append): ...

            # or, equivalently
            @collection.appender
            @collection.adds(1)
            def add(self, append): ...

            # for mapping type, an 'append' may kick out a previous value
            # that occupies that slot.  consider d['a'] = 'foo'- any previous
            # value in d['a'] is discarded.
            @collection.appender
            @collection.replaces(1)
            def add(self, entity):
                key = some_key_func(entity)
                previous = None
                if key in self:
                    previous = self[key]
                self[key] = entity
                return previous

        If the value to append is not allowed in the collection, you may
        raise an exception.  Something to remember is that the appender
        will be called for each object mapped by a database query.  If the
        database contains rows that violate your collection semantics, you
        will need to get creative to fix the problem, as access via the
        collection will not work.

        If the appender method is internally instrumented, you must also
        receive the keyword argument '_sa_initiator' and ensure its
        promulgation to collection events.

        """
        setattr(fn, '_sa_instrument_role', 'appender')
        return fn

    @staticmethod
    def remover(fn):
        """Tag the method as the collection remover.

        The remover method is called with one positional argument: the value
        to remove. The method will be automatically decorated with
        :meth:`removes_return` if not already decorated::

            @collection.remover
            def zap(self, entity): ...

            # or, equivalently
            @collection.remover
            @collection.removes_return()
            def zap(self, ): ...

        If the value to remove is not present in the collection, you may
        raise an exception or return None to ignore the error.

        If the remove method is internally instrumented, you must also
        receive the keyword argument '_sa_initiator' and ensure its
        promulgation to collection events.

        """
        setattr(fn, '_sa_instrument_role', 'remover')
        return fn

    @staticmethod
    def iterator(fn):
        """Tag the method as the collection remover.

        The iterator method is called with no arguments.  It is expected to
        return an iterator over all collection members::

            @collection.iterator
            def __iter__(self): ...

        """
        setattr(fn, '_sa_instrument_role', 'iterator')
        return fn

    @staticmethod
    def internally_instrumented(fn):
        """Tag the method as instrumented.

        This tag will prevent any decoration from being applied to the method.
        Use this if you are orchestrating your own calls to :func:`.collection_adapter`
        in one of the basic SQLAlchemy interface methods, or to prevent
        an automatic ABC method decoration from wrapping your implementation::

            # normally an 'extend' method on a list-like class would be
            # automatically intercepted and re-implemented in terms of
            # SQLAlchemy events and append().  your implementation will
            # never be called, unless:
            @collection.internally_instrumented
            def extend(self, items): ...

        """
        setattr(fn, '_sa_instrumented', True)
        return fn

    @staticmethod
    def on_link(fn):
        """Tag the method as a the "linked to attribute" event handler.

        This optional event handler will be called when the collection class
        is linked to or unlinked from the InstrumentedAttribute.  It is
        invoked immediately after the '_sa_adapter' property is set on
        the instance.  A single argument is passed: the collection adapter
        that has been linked, or None if unlinking.

        """
        setattr(fn, '_sa_instrument_role', 'on_link')
        return fn

    @staticmethod
    def converter(fn):
        """Tag the method as the collection converter.

        This optional method will be called when a collection is being
        replaced entirely, as in::

            myobj.acollection = [newvalue1, newvalue2]

        The converter method will receive the object being assigned and should
        return an iterable of values suitable for use by the ``appender``
        method.  A converter must not assign values or mutate the collection,
        it's sole job is to adapt the value the user provides into an iterable
        of values for the ORM's use.

        The default converter implementation will use duck-typing to do the
        conversion.  A dict-like collection will be convert into an iterable
        of dictionary values, and other types will simply be iterated::

            @collection.converter
            def convert(self, other): ...

        If the duck-typing of the object does not match the type of this
        collection, a TypeError is raised.

        Supply an implementation of this method if you want to expand the
        range of possible types that can be assigned in bulk or perform
        validation on the values about to be assigned.

        """
        setattr(fn, '_sa_instrument_role', 'converter')
        return fn

    @staticmethod
    def adds(arg):
        """Mark the method as adding an entity to the collection.

        Adds "add to collection" handling to the method.  The decorator
        argument indicates which method argument holds the SQLAlchemy-relevant
        value.  Arguments can be specified positionally (i.e. integer) or by
        name::

            @collection.adds(1)
            def push(self, item): ...

            @collection.adds('entity')
            def do_stuff(self, thing, entity=None): ...

        """
        def decorator(fn):
            setattr(fn, '_sa_instrument_before', ('fire_append_event', arg))
            return fn
        return decorator

    @staticmethod
    def replaces(arg):
        """Mark the method as replacing an entity in the collection.

        Adds "add to collection" and "remove from collection" handling to
        the method.  The decorator argument indicates which method argument
        holds the SQLAlchemy-relevant value to be added, and return value, if
        any will be considered the value to remove.

        Arguments can be specified positionally (i.e. integer) or by name::

            @collection.replaces(2)
            def __setitem__(self, index, item): ...

        """
        def decorator(fn):
            setattr(fn, '_sa_instrument_before', ('fire_append_event', arg))
            setattr(fn, '_sa_instrument_after', 'fire_remove_event')
            return fn
        return decorator

    @staticmethod
    def removes(arg):
        """Mark the method as removing an entity in the collection.

        Adds "remove from collection" handling to the method.  The decorator
        argument indicates which method argument holds the SQLAlchemy-relevant
        value to be removed. Arguments can be specified positionally (i.e.
        integer) or by name::

            @collection.removes(1)
            def zap(self, item): ...

        For methods where the value to remove is not known at call-time, use
        collection.removes_return.

        """
        def decorator(fn):
            setattr(fn, '_sa_instrument_before', ('fire_remove_event', arg))
            return fn
        return decorator

    @staticmethod
    def removes_return():
        """Mark the method as removing an entity in the collection.

        Adds "remove from collection" handling to the method.  The return value
        of the method, if any, is considered the value to remove.  The method
        arguments are not inspected::

            @collection.removes_return()
            def pop(self): ...

        For methods where the value to remove is known at call-time, use
        collection.remove.

        """
        def decorator(fn):
            setattr(fn, '_sa_instrument_after', 'fire_remove_event')
            return fn
        return decorator


# public instrumentation interface for 'internally instrumented'
# implementations
def collection_adapter(collection):
    """Fetch the :class:`.CollectionAdapter` for a collection."""
    
    return getattr(collection, '_sa_adapter', None)

def collection_iter(collection):
    """Iterate over an object supporting the @iterator or __iter__ protocols.

    If the collection is an ORM collection, it need not be attached to an
    object to be iterable.

    """
    try:
        return getattr(collection, '_sa_iterator',
                       getattr(collection, '__iter__'))()
    except AttributeError:
        raise TypeError("'%s' object is not iterable" %
                        type(collection).__name__)


class CollectionAdapter(object):
    """Bridges between the ORM and arbitrary Python collections.

    Proxies base-level collection operations (append, remove, iterate)
    to the underlying Python collection, and emits add/remove events for
    entities entering or leaving the collection.

    The ORM uses an CollectionAdapter exclusively for interaction with
    entity collections.

    """
    def __init__(self, attr, owner_state, data):
<<<<<<< HEAD
        self.attr = attr
        # TODO: figure out what this being a weakref buys us
=======
        self._key = attr.key
>>>>>>> a967dffb
        self._data = weakref.ref(data)
        self.owner_state = owner_state
        self.link_to_self(data)
    
    @property
    def data(self):
        "The entity collection being adapted."
        return self._data()

    @util.memoized_property
    def attr(self):
        return self.owner_state.manager[self._key].impl
        
    def link_to_self(self, data):
        """Link a collection to this adapter, and fire a link event."""
        setattr(data, '_sa_adapter', self)
        if hasattr(data, '_sa_on_link'):
            getattr(data, '_sa_on_link')(self)

    def unlink(self, data):
        """Unlink a collection from any adapter, and fire a link event."""
        setattr(data, '_sa_adapter', None)
        if hasattr(data, '_sa_on_link'):
            getattr(data, '_sa_on_link')(None)

    def adapt_like_to_iterable(self, obj):
        """Converts collection-compatible objects to an iterable of values.

        Can be passed any type of object, and if the underlying collection
        determines that it can be adapted into a stream of values it can
        use, returns an iterable of values suitable for append()ing.

        This method may raise TypeError or any other suitable exception
        if adaptation fails.

        If a converter implementation is not supplied on the collection,
        a default duck-typing-based implementation is used.

        """
        converter = getattr(self._data(), '_sa_converter', None)
        if converter is not None:
            return converter(obj)

        setting_type = util.duck_type_collection(obj)
        receiving_type = util.duck_type_collection(self._data())

        if obj is None or setting_type != receiving_type:
            given = obj is None and 'None' or obj.__class__.__name__
            if receiving_type is None:
                wanted = self._data().__class__.__name__
            else:
                wanted = receiving_type.__name__

            raise TypeError(
                "Incompatible collection type: %s is not %s-like" % (
                given, wanted))

        # If the object is an adapted collection, return the (iterable)
        # adapter.
        if getattr(obj, '_sa_adapter', None) is not None:
            return getattr(obj, '_sa_adapter')
        elif setting_type == dict:
            # Py3K
            #return obj.values()
            # Py2K
            return getattr(obj, 'itervalues', getattr(obj, 'values'))()
            # end Py2K
        else:
            return iter(obj)

    def append_with_event(self, item, initiator=None):
        """Add an entity to the collection, firing mutation events."""
        
        getattr(self._data(), '_sa_appender')(item, _sa_initiator=initiator)

    def append_without_event(self, item):
        """Add or restore an entity to the collection, firing no events."""
        getattr(self._data(), '_sa_appender')(item, _sa_initiator=False)

    def remove_with_event(self, item, initiator=None):
        """Remove an entity from the collection, firing mutation events."""
        getattr(self._data(), '_sa_remover')(item, _sa_initiator=initiator)

    def remove_without_event(self, item):
        """Remove an entity from the collection, firing no events."""
        getattr(self._data(), '_sa_remover')(item, _sa_initiator=False)

    def clear_with_event(self, initiator=None):
        """Empty the collection, firing a mutation event for each entity."""
        for item in list(self):
            self.remove_with_event(item, initiator)

    def clear_without_event(self):
        """Empty the collection, firing no events."""
        for item in list(self):
            self.remove_without_event(item)

    def __iter__(self):
        """Iterate over entities in the collection."""
        
        # Py3K requires iter() here
        return iter(getattr(self._data(), '_sa_iterator')())

    def __len__(self):
        """Count entities in the collection."""
        return len(list(getattr(self._data(), '_sa_iterator')()))

    def __nonzero__(self):
        return True

    def fire_append_event(self, item, initiator=None):
        """Notify that a entity has entered the collection.

        Initiator is a token owned by the InstrumentedAttribute that initiated the membership
        mutation, and should be left as None unless you are passing along
        an initiator value from a chained operation.

        """
        if initiator is not False and item is not None:
<<<<<<< HEAD
            return self.attr.fire_append_event(self.owner_state, self.owner_state.dict, item, initiator)
=======
            return self.attr.fire_append_event(
                                    self.owner_state, 
                                    self.owner_state.dict, 
                                    item, initiator)
>>>>>>> a967dffb
        else:
            return item

    def fire_remove_event(self, item, initiator=None):
        """Notify that a entity has been removed from the collection.

        Initiator is the InstrumentedAttribute that initiated the membership
        mutation, and should be left as None unless you are passing along
        an initiator value from a chained operation.

        """
        if initiator is not False and item is not None:
<<<<<<< HEAD
            self.attr.fire_remove_event(self.owner_state, self.owner_state.dict, item, initiator)
=======
            self.attr.fire_remove_event(
                                    self.owner_state, 
                                    self.owner_state.dict, 
                                    item, initiator)
>>>>>>> a967dffb

    def fire_pre_remove_event(self, initiator=None):
        """Notify that an entity is about to be removed from the collection.

        Only called if the entity cannot be removed after calling
        fire_remove_event().

        """
<<<<<<< HEAD
        self.attr.fire_pre_remove_event(self.owner_state, self.owner_state.dict, initiator=initiator)
=======
        self.attr.fire_pre_remove_event(
                                    self.owner_state, 
                                    self.owner_state.dict, 
                                    initiator=initiator)
>>>>>>> a967dffb

    def __getstate__(self):
        return {'key': self._key,
                'owner_state': self.owner_state,
                'data': self.data}

    def __setstate__(self, d):
        self._key = d['key']
        self.owner_state = d['owner_state']
        self._data = weakref.ref(d['data'])


def bulk_replace(values, existing_adapter, new_adapter):
    """Load a new collection, firing events based on prior like membership.

    Appends instances in ``values`` onto the ``new_adapter``. Events will be
    fired for any instance not present in the ``existing_adapter``.  Any
    instances in ``existing_adapter`` not present in ``values`` will have
    remove events fired upon them.

    values
      An iterable of collection member instances

    existing_adapter
      A CollectionAdapter of instances to be replaced

    new_adapter
      An empty CollectionAdapter to load with ``values``


    """
    if not isinstance(values, list):
        values = list(values)

    idset = util.IdentitySet
    constants = idset(existing_adapter or ()).intersection(values or ())
    additions = idset(values or ()).difference(constants)
    removals = idset(existing_adapter or ()).difference(constants)

    for member in values or ():
        if member in additions:
            new_adapter.append_with_event(member)
        elif member in constants:
            new_adapter.append_without_event(member)

    if existing_adapter:
        for member in removals:
            existing_adapter.remove_with_event(member)

def prepare_instrumentation(factory):
    """Prepare a callable for future use as a collection class factory.

    Given a collection class factory (either a type or no-arg callable),
    return another factory that will produce compatible instances when
    called.

    This function is responsible for converting collection_class=list
    into the run-time behavior of collection_class=InstrumentedList.

    """
    # Convert a builtin to 'Instrumented*'
    if factory in __canned_instrumentation:
        factory = __canned_instrumentation[factory]

    # Create a specimen
    cls = type(factory())

    # Did factory callable return a builtin?
    if cls in __canned_instrumentation:
        # Wrap it so that it returns our 'Instrumented*'
        factory = __converting_factory(factory)
        cls = factory()

    # Instrument the class if needed.
    if __instrumentation_mutex.acquire():
        try:
            if getattr(cls, '_sa_instrumented', None) != id(cls):
                _instrument_class(cls)
        finally:
            __instrumentation_mutex.release()

    return factory

def __converting_factory(original_factory):
    """Convert the type returned by collection factories on the fly.

    Given a collection factory that returns a builtin type (e.g. a list),
    return a wrapped function that converts that type to one of our
    instrumented types.

    """
    def wrapper():
        collection = original_factory()
        type_ = type(collection)
        if type_ in __canned_instrumentation:
            # return an instrumented type initialized from the factory's
            # collection
            return __canned_instrumentation[type_](collection)
        else:
            raise sa_exc.InvalidRequestError(
                "Collection class factories must produce instances of a "
                "single class.")
    try:
        # often flawed but better than nothing
        wrapper.__name__ = "%sWrapper" % original_factory.__name__
        wrapper.__doc__ = original_factory.__doc__
    except:
        pass
    return wrapper

def _instrument_class(cls):
    """Modify methods in a class and install instrumentation."""

    # TODO: more formally document this as a decoratorless/Python 2.3
    # option for specifying instrumentation.  (likely doc'd here in code only,
    # not in online docs.)  Useful for C types too.
    #
    # __instrumentation__ = {
    #   'rolename': 'methodname', # ...
    #   'methods': {
    #     'methodname': ('fire_{append,remove}_event', argspec,
    #                    'fire_{append,remove}_event'),
    #     'append': ('fire_append_event', 1, None),
    #     '__setitem__': ('fire_append_event', 1, 'fire_remove_event'),
    #     'pop': (None, None, 'fire_remove_event'),
    #     }
    #  }

    # In the normal call flow, a request for any of the 3 basic collection
    # types is transformed into one of our trivial subclasses
    # (e.g. InstrumentedList).  Catch anything else that sneaks in here...
    if cls.__module__ == '__builtin__':
        raise sa_exc.ArgumentError(
            "Can not instrument a built-in type. Use a "
            "subclass, even a trivial one.")

    collection_type = util.duck_type_collection(cls)
    if collection_type in __interfaces:
        roles = __interfaces[collection_type].copy()
        decorators = roles.pop('_decorators', {})
    else:
        roles, decorators = {}, {}

    if hasattr(cls, '__instrumentation__'):
        roles.update(copy.deepcopy(getattr(cls, '__instrumentation__')))

    methods = roles.pop('methods', {})

    for name in dir(cls):
        method = getattr(cls, name, None)
        if not util.callable(method):
            continue

        # note role declarations
        if hasattr(method, '_sa_instrument_role'):
            role = method._sa_instrument_role
            assert role in ('appender', 'remover', 'iterator',
                            'on_link', 'converter')
            roles[role] = name

        # transfer instrumentation requests from decorated function
        # to the combined queue
        before, after = None, None
        if hasattr(method, '_sa_instrument_before'):
            op, argument = method._sa_instrument_before
            assert op in ('fire_append_event', 'fire_remove_event')
            before = op, argument
        if hasattr(method, '_sa_instrument_after'):
            op = method._sa_instrument_after
            assert op in ('fire_append_event', 'fire_remove_event')
            after = op
        if before:
            methods[name] = before[0], before[1], after
        elif after:
            methods[name] = None, None, after

    # apply ABC auto-decoration to methods that need it
    for method, decorator in decorators.items():
        fn = getattr(cls, method, None)
        if (fn and method not in methods and
            not hasattr(fn, '_sa_instrumented')):
            setattr(cls, method, decorator(fn))

    # ensure all roles are present, and apply implicit instrumentation if
    # needed
    if 'appender' not in roles or not hasattr(cls, roles['appender']):
        raise sa_exc.ArgumentError(
            "Type %s must elect an appender method to be "
            "a collection class" % cls.__name__)
    elif (roles['appender'] not in methods and
          not hasattr(getattr(cls, roles['appender']), '_sa_instrumented')):
        methods[roles['appender']] = ('fire_append_event', 1, None)

    if 'remover' not in roles or not hasattr(cls, roles['remover']):
        raise sa_exc.ArgumentError(
            "Type %s must elect a remover method to be "
            "a collection class" % cls.__name__)
    elif (roles['remover'] not in methods and
          not hasattr(getattr(cls, roles['remover']), '_sa_instrumented')):
        methods[roles['remover']] = ('fire_remove_event', 1, None)

    if 'iterator' not in roles or not hasattr(cls, roles['iterator']):
        raise sa_exc.ArgumentError(
            "Type %s must elect an iterator method to be "
            "a collection class" % cls.__name__)

    # apply ad-hoc instrumentation from decorators, class-level defaults
    # and implicit role declarations
    for method, (before, argument, after) in methods.items():
        setattr(cls, method,
                _instrument_membership_mutator(getattr(cls, method),
                                               before, argument, after))
    # intern the role map
    for role, method in roles.items():
        setattr(cls, '_sa_%s' % role, getattr(cls, method))

    setattr(cls, '_sa_instrumented', id(cls))

def _instrument_membership_mutator(method, before, argument, after):
    """Route method args and/or return value through the collection adapter."""
    # This isn't smart enough to handle @adds(1) for 'def fn(self, (a, b))'
    if before:
        fn_args = list(util.flatten_iterator(inspect.getargspec(method)[0]))
        if type(argument) is int:
            pos_arg = argument
            named_arg = len(fn_args) > argument and fn_args[argument] or None
        else:
            if argument in fn_args:
                pos_arg = fn_args.index(argument)
            else:
                pos_arg = None
            named_arg = argument
        del fn_args

    def wrapper(*args, **kw):
        if before:
            if pos_arg is None:
                if named_arg not in kw:
                    raise sa_exc.ArgumentError(
                        "Missing argument %s" % argument)
                value = kw[named_arg]
            else:
                if len(args) > pos_arg:
                    value = args[pos_arg]
                elif named_arg in kw:
                    value = kw[named_arg]
                else:
                    raise sa_exc.ArgumentError(
                        "Missing argument %s" % argument)

        initiator = kw.pop('_sa_initiator', None)
        if initiator is False:
            executor = None
        else:
            executor = getattr(args[0], '_sa_adapter', None)

        if before and executor:
            getattr(executor, before)(value, initiator)

        if not after or not executor:
            return method(*args, **kw)
        else:
            res = method(*args, **kw)
            if res is not None:
                getattr(executor, after)(res, initiator)
            return res
    try:
        wrapper._sa_instrumented = True
        wrapper.__name__ = method.__name__
        wrapper.__doc__ = method.__doc__
    except:
        pass
    return wrapper

def __set(collection, item, _sa_initiator=None):
    """Run set events, may eventually be inlined into decorators."""

    if _sa_initiator is not False and item is not None:
        executor = getattr(collection, '_sa_adapter', None)
        if executor:
            item = getattr(executor, 'fire_append_event')(item, _sa_initiator)
    return item
    
def __del(collection, item, _sa_initiator=None):
    """Run del events, may eventually be inlined into decorators."""
    if _sa_initiator is not False and item is not None:
        executor = getattr(collection, '_sa_adapter', None)
        if executor:
            getattr(executor, 'fire_remove_event')(item, _sa_initiator)

def __before_delete(collection, _sa_initiator=None):
    """Special method to run 'commit existing value' methods"""
    executor = getattr(collection, '_sa_adapter', None)
    if executor:
        getattr(executor, 'fire_pre_remove_event')(_sa_initiator)

def _list_decorators():
    """Tailored instrumentation wrappers for any list-like class."""

    def _tidy(fn):
        setattr(fn, '_sa_instrumented', True)
        fn.__doc__ = getattr(getattr(list, fn.__name__), '__doc__')

    def append(fn):
        def append(self, item, _sa_initiator=None):
            item = __set(self, item, _sa_initiator)
            fn(self, item)
        _tidy(append)
        return append

    def remove(fn):
        def remove(self, value, _sa_initiator=None):
            __before_delete(self, _sa_initiator)
            # testlib.pragma exempt:__eq__
            fn(self, value)
            __del(self, value, _sa_initiator)
        _tidy(remove)
        return remove

    def insert(fn):
        def insert(self, index, value):
            value = __set(self, value)
            fn(self, index, value)
        _tidy(insert)
        return insert

    def __setitem__(fn):
        def __setitem__(self, index, value):
            if not isinstance(index, slice):
                existing = self[index]
                if existing is not None:
                    __del(self, existing)
                value = __set(self, value)
                fn(self, index, value)
            else:
                # slice assignment requires __delitem__, insert, __len__
                step = index.step or 1
                start = index.start or 0
                if start < 0:
                    start += len(self)
                stop = index.stop or len(self)
                if stop < 0:
                    stop += len(self)
                
                if step == 1:
                    for i in xrange(start, stop, step):
                        if len(self) > start:
                            del self[start]
                    
                    for i, item in enumerate(value):
                        self.insert(i + start, item)
                else:
                    rng = range(start, stop, step)
                    if len(value) != len(rng):
                        raise ValueError(
                            "attempt to assign sequence of size %s to "
                            "extended slice of size %s" % (len(value),
                                                           len(rng)))
                    for i, item in zip(rng, value):
                        self.__setitem__(i, item)
        _tidy(__setitem__)
        return __setitem__

    def __delitem__(fn):
        def __delitem__(self, index):
            if not isinstance(index, slice):
                item = self[index]
                __del(self, item)
                fn(self, index)
            else:
                # slice deletion requires __getslice__ and a slice-groking
                # __getitem__ for stepped deletion
                # note: not breaking this into atomic dels
                for item in self[index]:
                    __del(self, item)
                fn(self, index)
        _tidy(__delitem__)
        return __delitem__

    # Py2K
    def __setslice__(fn):
        def __setslice__(self, start, end, values):
            for value in self[start:end]:
                __del(self, value)
            values = [__set(self, value) for value in values]
            fn(self, start, end, values)
        _tidy(__setslice__)
        return __setslice__

    def __delslice__(fn):
        def __delslice__(self, start, end):
            for value in self[start:end]:
                __del(self, value)
            fn(self, start, end)
        _tidy(__delslice__)
        return __delslice__
    # end Py2K
    
    def extend(fn):
        def extend(self, iterable):
            for value in iterable:
                self.append(value)
        _tidy(extend)
        return extend

    def __iadd__(fn):
        def __iadd__(self, iterable):
            # list.__iadd__ takes any iterable and seems to let TypeError raise
            # as-is instead of returning NotImplemented
            for value in iterable:
                self.append(value)
            return self
        _tidy(__iadd__)
        return __iadd__

    def pop(fn):
        def pop(self, index=-1):
            __before_delete(self)
            item = fn(self, index)
            __del(self, item)
            return item
        _tidy(pop)
        return pop

    # __imul__ : not wrapping this.  all members of the collection are already
    # present, so no need to fire appends... wrapping it with an explicit
    # decorator is still possible, so events on *= can be had if they're
    # desired.  hard to imagine a use case for __imul__, though.

    l = locals().copy()
    l.pop('_tidy')
    return l

def _dict_decorators():
    """Tailored instrumentation wrappers for any dict-like mapping class."""

    def _tidy(fn):
        setattr(fn, '_sa_instrumented', True)
        fn.__doc__ = getattr(getattr(dict, fn.__name__), '__doc__')

    Unspecified = util.symbol('Unspecified')

    def __setitem__(fn):
        def __setitem__(self, key, value, _sa_initiator=None):
            if key in self:
                __del(self, self[key], _sa_initiator)
            value = __set(self, value, _sa_initiator)
            fn(self, key, value)
        _tidy(__setitem__)
        return __setitem__

    def __delitem__(fn):
        def __delitem__(self, key, _sa_initiator=None):
            if key in self:
                __del(self, self[key], _sa_initiator)
            fn(self, key)
        _tidy(__delitem__)
        return __delitem__

    def clear(fn):
        def clear(self):
            for key in self:
                __del(self, self[key])
            fn(self)
        _tidy(clear)
        return clear

    def pop(fn):
        def pop(self, key, default=Unspecified):
            if key in self:
                __del(self, self[key])
            if default is Unspecified:
                return fn(self, key)
            else:
                return fn(self, key, default)
        _tidy(pop)
        return pop

    def popitem(fn):
        def popitem(self):
            __before_delete(self)
            item = fn(self)
            __del(self, item[1])
            return item
        _tidy(popitem)
        return popitem

    def setdefault(fn):
        def setdefault(self, key, default=None):
            if key not in self:
                self.__setitem__(key, default)
                return default
            else:
                return self.__getitem__(key)
        _tidy(setdefault)
        return setdefault

    if sys.version_info < (2, 4):
        def update(fn):
            def update(self, other):
                for key in other.keys():
                    if key not in self or self[key] is not other[key]:
                        self[key] = other[key]
            _tidy(update)
            return update
    else:
        def update(fn):
            def update(self, __other=Unspecified, **kw):
                if __other is not Unspecified:
                    if hasattr(__other, 'keys'):
                        for key in __other.keys():
                            if (key not in self or
                                self[key] is not __other[key]):
                                self[key] = __other[key]
                    else:
                        for key, value in __other:
                            if key not in self or self[key] is not value:
                                self[key] = value
                for key in kw:
                    if key not in self or self[key] is not kw[key]:
                        self[key] = kw[key]
            _tidy(update)
            return update

    l = locals().copy()
    l.pop('_tidy')
    l.pop('Unspecified')
    return l

if util.py3k:
    _set_binop_bases = (set, frozenset)
else:
    import sets
    _set_binop_bases = (set, frozenset, sets.BaseSet)

def _set_binops_check_strict(self, obj):
    """Allow only set, frozenset and self.__class__-derived objects in binops."""
    return isinstance(obj, _set_binop_bases + (self.__class__,))

def _set_binops_check_loose(self, obj):
    """Allow anything set-like to participate in set binops."""
    return (isinstance(obj, _set_binop_bases + (self.__class__,)) or
            util.duck_type_collection(obj) == set)


def _set_decorators():
    """Tailored instrumentation wrappers for any set-like class."""

    def _tidy(fn):
        setattr(fn, '_sa_instrumented', True)
        fn.__doc__ = getattr(getattr(set, fn.__name__), '__doc__')

    Unspecified = util.symbol('Unspecified')

    def add(fn):
        def add(self, value, _sa_initiator=None):
            if value not in self:
                value = __set(self, value, _sa_initiator)
            # testlib.pragma exempt:__hash__
            fn(self, value)
        _tidy(add)
        return add

    if sys.version_info < (2, 4):
        def discard(fn):
            def discard(self, value, _sa_initiator=None):
                if value in self:
                    self.remove(value, _sa_initiator)
            _tidy(discard)
            return discard
    else:
        def discard(fn):
            def discard(self, value, _sa_initiator=None):
                # testlib.pragma exempt:__hash__
                if value in self:
                    __del(self, value, _sa_initiator)
                    # testlib.pragma exempt:__hash__
                fn(self, value)
            _tidy(discard)
            return discard

    def remove(fn):
        def remove(self, value, _sa_initiator=None):
            # testlib.pragma exempt:__hash__
            if value in self:
                __del(self, value, _sa_initiator)
            # testlib.pragma exempt:__hash__
            fn(self, value)
        _tidy(remove)
        return remove

    def pop(fn):
        def pop(self):
            __before_delete(self)
            item = fn(self)
            __del(self, item)
            return item
        _tidy(pop)
        return pop

    def clear(fn):
        def clear(self):
            for item in list(self):
                self.remove(item)
        _tidy(clear)
        return clear

    def update(fn):
        def update(self, value):
            for item in value:
                self.add(item)
        _tidy(update)
        return update

    def __ior__(fn):
        def __ior__(self, value):
            if not _set_binops_check_strict(self, value):
                return NotImplemented
            for item in value:
                self.add(item)
            return self
        _tidy(__ior__)
        return __ior__

    def difference_update(fn):
        def difference_update(self, value):
            for item in value:
                self.discard(item)
        _tidy(difference_update)
        return difference_update

    def __isub__(fn):
        def __isub__(self, value):
            if not _set_binops_check_strict(self, value):
                return NotImplemented
            for item in value:
                self.discard(item)
            return self
        _tidy(__isub__)
        return __isub__

    def intersection_update(fn):
        def intersection_update(self, other):
            want, have = self.intersection(other), set(self)
            remove, add = have - want, want - have

            for item in remove:
                self.remove(item)
            for item in add:
                self.add(item)
        _tidy(intersection_update)
        return intersection_update

    def __iand__(fn):
        def __iand__(self, other):
            if not _set_binops_check_strict(self, other):
                return NotImplemented
            want, have = self.intersection(other), set(self)
            remove, add = have - want, want - have

            for item in remove:
                self.remove(item)
            for item in add:
                self.add(item)
            return self
        _tidy(__iand__)
        return __iand__

    def symmetric_difference_update(fn):
        def symmetric_difference_update(self, other):
            want, have = self.symmetric_difference(other), set(self)
            remove, add = have - want, want - have

            for item in remove:
                self.remove(item)
            for item in add:
                self.add(item)
        _tidy(symmetric_difference_update)
        return symmetric_difference_update

    def __ixor__(fn):
        def __ixor__(self, other):
            if not _set_binops_check_strict(self, other):
                return NotImplemented
            want, have = self.symmetric_difference(other), set(self)
            remove, add = have - want, want - have

            for item in remove:
                self.remove(item)
            for item in add:
                self.add(item)
            return self
        _tidy(__ixor__)
        return __ixor__

    l = locals().copy()
    l.pop('_tidy')
    l.pop('Unspecified')
    return l


class InstrumentedList(list):
    """An instrumented version of the built-in list."""

    __instrumentation__ = {
       'appender': 'append',
       'remover': 'remove',
       'iterator': '__iter__', }

class InstrumentedSet(set):
    """An instrumented version of the built-in set."""

    __instrumentation__ = {
       'appender': 'add',
       'remover': 'remove',
       'iterator': '__iter__', }

class InstrumentedDict(dict):
    """An instrumented version of the built-in dict."""

    # Py3K
    #__instrumentation__ = {
    #    'iterator': 'values', }
    # Py2K
    __instrumentation__ = {
        'iterator': 'itervalues', }
    # end Py2K
    
__canned_instrumentation = {
    list: InstrumentedList,
    set: InstrumentedSet,
    dict: InstrumentedDict,
    }

__interfaces = {
    list: {'appender': 'append',
           'remover': 'remove',
           'iterator': '__iter__',
           '_decorators': _list_decorators(), },
    set: {'appender': 'add',
          'remover': 'remove',
          'iterator': '__iter__',
          '_decorators': _set_decorators(), },
    # decorators are required for dicts and object collections.
    # Py3K
    #dict: {'iterator': 'values',
    #       '_decorators': _dict_decorators(), },
    # Py2K
    dict: {'iterator': 'itervalues',
           '_decorators': _dict_decorators(), },
    # end Py2K
    # < 0.4 compatible naming, deprecated- use decorators instead.
    None: {}
    }

class MappedCollection(dict):
    """A basic dictionary-based collection class.

    Extends dict with the minimal bag semantics that collection classes require.
    ``set`` and ``remove`` are implemented in terms of a keying function: any
    callable that takes an object and returns an object for use as a dictionary
    key.

    """

    def __init__(self, keyfunc):
        """Create a new collection with keying provided by keyfunc.

        keyfunc may be any callable any callable that takes an object and
        returns an object for use as a dictionary key.

        The keyfunc will be called every time the ORM needs to add a member by
        value-only (such as when loading instances from the database) or
        remove a member.  The usual cautions about dictionary keying apply-
        ``keyfunc(object)`` should return the same output for the life of the
        collection.  Keying based on mutable properties can result in
        unreachable instances "lost" in the collection.

        """
        self.keyfunc = keyfunc

    def set(self, value, _sa_initiator=None):
        """Add an item by value, consulting the keyfunc for the key."""

        key = self.keyfunc(value)
        self.__setitem__(key, value, _sa_initiator)
    set = collection.internally_instrumented(set)
    set = collection.appender(set)

    def remove(self, value, _sa_initiator=None):
        """Remove an item by value, consulting the keyfunc for the key."""

        key = self.keyfunc(value)
        # Let self[key] raise if key is not in this collection
        # testlib.pragma exempt:__ne__
        if self[key] != value:
            raise sa_exc.InvalidRequestError(
                "Can not remove '%s': collection holds '%s' for key '%s'. "
                "Possible cause: is the MappedCollection key function "
                "based on mutable properties or properties that only obtain "
                "values after flush?" %
                (value, self[key], key))
        self.__delitem__(key, _sa_initiator)
    remove = collection.internally_instrumented(remove)
    remove = collection.remover(remove)

    def _convert(self, dictlike):
        """Validate and convert a dict-like object into values for set()ing.

        This is called behind the scenes when a MappedCollection is replaced
        entirely by another collection, as in::

          myobj.mappedcollection = {'a':obj1, 'b': obj2} # ...

        Raises a TypeError if the key in any (key, value) pair in the dictlike
        object does not match the key that this collection's keyfunc would
        have assigned for that value.

        """
        for incoming_key, value in util.dictlike_iteritems(dictlike):
            new_key = self.keyfunc(value)
            if incoming_key != new_key:
                raise TypeError(
                    "Found incompatible key %r for value %r; this collection's "
                    "keying function requires a key of %r for this value." % (
                    incoming_key, value, new_key))
            yield value
    _convert = collection.converter(_convert)<|MERGE_RESOLUTION|>--- conflicted
+++ resolved
@@ -473,12 +473,7 @@
 
     """
     def __init__(self, attr, owner_state, data):
-<<<<<<< HEAD
-        self.attr = attr
-        # TODO: figure out what this being a weakref buys us
-=======
         self._key = attr.key
->>>>>>> a967dffb
         self._data = weakref.ref(data)
         self.owner_state = owner_state
         self.link_to_self(data)
@@ -598,14 +593,10 @@
 
         """
         if initiator is not False and item is not None:
-<<<<<<< HEAD
-            return self.attr.fire_append_event(self.owner_state, self.owner_state.dict, item, initiator)
-=======
             return self.attr.fire_append_event(
                                     self.owner_state, 
                                     self.owner_state.dict, 
                                     item, initiator)
->>>>>>> a967dffb
         else:
             return item
 
@@ -618,14 +609,10 @@
 
         """
         if initiator is not False and item is not None:
-<<<<<<< HEAD
-            self.attr.fire_remove_event(self.owner_state, self.owner_state.dict, item, initiator)
-=======
             self.attr.fire_remove_event(
                                     self.owner_state, 
                                     self.owner_state.dict, 
                                     item, initiator)
->>>>>>> a967dffb
 
     def fire_pre_remove_event(self, initiator=None):
         """Notify that an entity is about to be removed from the collection.
@@ -634,14 +621,10 @@
         fire_remove_event().
 
         """
-<<<<<<< HEAD
-        self.attr.fire_pre_remove_event(self.owner_state, self.owner_state.dict, initiator=initiator)
-=======
         self.attr.fire_pre_remove_event(
                                     self.owner_state, 
                                     self.owner_state.dict, 
                                     initiator=initiator)
->>>>>>> a967dffb
 
     def __getstate__(self):
         return {'key': self._key,
