--- conflicted
+++ resolved
@@ -1496,24 +1496,14 @@
 
     @overload
     def with_entities(
-<<<<<<< HEAD
-        self, __ent0: _TCCA[_T0], __ent1: _TCCA[_T1]
+        self, __ent0: _TCCA[_T0], __ent1: _TCCA[_T1], /
     ) -> RowReturningQuery[_T0, _T1]:
-=======
-        self, __ent0: _TCCA[_T0], __ent1: _TCCA[_T1], /
-    ) -> RowReturningQuery[Tuple[_T0, _T1]]:
->>>>>>> 447cafd1
         ...
 
     @overload
     def with_entities(
-<<<<<<< HEAD
-        self, __ent0: _TCCA[_T0], __ent1: _TCCA[_T1], __ent2: _TCCA[_T2]
+        self, __ent0: _TCCA[_T0], __ent1: _TCCA[_T1], __ent2: _TCCA[_T2], /
     ) -> RowReturningQuery[_T0, _T1, _T2]:
-=======
-        self, __ent0: _TCCA[_T0], __ent1: _TCCA[_T1], __ent2: _TCCA[_T2], /
-    ) -> RowReturningQuery[Tuple[_T0, _T1, _T2]]:
->>>>>>> 447cafd1
         ...
 
     @overload
@@ -1523,12 +1513,8 @@
         __ent1: _TCCA[_T1],
         __ent2: _TCCA[_T2],
         __ent3: _TCCA[_T3],
-<<<<<<< HEAD
+        /,
     ) -> RowReturningQuery[_T0, _T1, _T2, _T3]:
-=======
-        /,
-    ) -> RowReturningQuery[Tuple[_T0, _T1, _T2, _T3]]:
->>>>>>> 447cafd1
         ...
 
     @overload
@@ -1539,12 +1525,8 @@
         __ent2: _TCCA[_T2],
         __ent3: _TCCA[_T3],
         __ent4: _TCCA[_T4],
-<<<<<<< HEAD
+        /,
     ) -> RowReturningQuery[_T0, _T1, _T2, _T3, _T4]:
-=======
-        /,
-    ) -> RowReturningQuery[Tuple[_T0, _T1, _T2, _T3, _T4]]:
->>>>>>> 447cafd1
         ...
 
     @overload
@@ -1556,12 +1538,8 @@
         __ent3: _TCCA[_T3],
         __ent4: _TCCA[_T4],
         __ent5: _TCCA[_T5],
-<<<<<<< HEAD
+        /,
     ) -> RowReturningQuery[_T0, _T1, _T2, _T3, _T4, _T5]:
-=======
-        /,
-    ) -> RowReturningQuery[Tuple[_T0, _T1, _T2, _T3, _T4, _T5]]:
->>>>>>> 447cafd1
         ...
 
     @overload
@@ -1574,12 +1552,8 @@
         __ent4: _TCCA[_T4],
         __ent5: _TCCA[_T5],
         __ent6: _TCCA[_T6],
-<<<<<<< HEAD
+        /,
     ) -> RowReturningQuery[_T0, _T1, _T2, _T3, _T4, _T5, _T6]:
-=======
-        /,
-    ) -> RowReturningQuery[Tuple[_T0, _T1, _T2, _T3, _T4, _T5, _T6]]:
->>>>>>> 447cafd1
         ...
 
     @overload
@@ -1593,12 +1567,8 @@
         __ent5: _TCCA[_T5],
         __ent6: _TCCA[_T6],
         __ent7: _TCCA[_T7],
-<<<<<<< HEAD
+        /,
     ) -> RowReturningQuery[_T0, _T1, _T2, _T3, _T4, _T5, _T6, _T7]:
-=======
-        /,
-    ) -> RowReturningQuery[Tuple[_T0, _T1, _T2, _T3, _T4, _T5, _T6, _T7]]:
->>>>>>> 447cafd1
         ...
 
     # END OVERLOADED FUNCTIONS self.with_entities
