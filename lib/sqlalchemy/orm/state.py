"""Defines instrumentation of instances.

This module is usually not directly visible to user applications, but
defines a large part of the ORM's interactivity.

"""

from sqlalchemy.util import EMPTY_SET
import weakref
from sqlalchemy import util
<<<<<<< HEAD
                                        
from sqlalchemy.orm import exc as orm_exc, attributes, interfaces
from sqlalchemy.orm.attributes import PASSIVE_OFF, PASSIVE_NO_RESULT, \
    PASSIVE_NO_FETCH, NEVER_SET, ATTR_WAS_SET, NO_VALUE
=======
from sqlalchemy.orm.attributes import PASSIVE_NO_RESULT, PASSIVE_OFF, \
                                        NEVER_SET, NO_VALUE, manager_of_class, \
                                        ATTR_WAS_SET
from sqlalchemy.orm import attributes, exc as orm_exc, interfaces, configure_mappers
>>>>>>> 6dfbe839

import sys

class InstanceState(object):
    """tracks state information at the instance level."""

    session_id = None
    key = None
    runid = None
    load_options = EMPTY_SET
    load_path = ()
    insert_order = None
    mutable_dict = None
    _strong_obj = None
    modified = False
    expired = False
    deleted = False
    
    def __init__(self, obj, manager):
        self.class_ = obj.__class__
        self.manager = manager
        self.obj = weakref.ref(obj, self._cleanup)

    @util.memoized_property
    def committed_state(self):
        return {}
    
    @util.memoized_property
    def parents(self):
        return {}

    @util.memoized_property
    def pending(self):
        return {}

    @util.memoized_property
    def callables(self):
        return {}

    @property
    def has_identity(self):
        return bool(self.key)
        
    def detach(self):
        if self.session_id:
            try:
                del self.session_id
            except AttributeError:
                pass

    def dispose(self):
        self.detach()
        del self.obj
    
    def _cleanup(self, ref):
        instance_dict = self._instance_dict()
        if instance_dict:
            try:
                instance_dict.remove(self)
            except AssertionError:
                pass
        # remove possible cycles
        self.__dict__.pop('callables', None)
        self.dispose()
    
    def obj(self):
        return None
    
    @property
    def dict(self):
        o = self.obj()
        if o is not None:
            return attributes.instance_dict(o)
        else:
            return {}
        
    @property
    def sort_key(self):
        return self.key and self.key[1] or (self.insert_order, )

    def initialize_instance(*mixed, **kwargs):
        self, instance, args = mixed[0], mixed[1], mixed[2:]
        manager = self.manager

        manager.dispatch.on_init(self, args, kwargs)
            
        # LESSTHANIDEAL:
        # adjust for the case where the InstanceState was created before
        # mapper compilation, and this actually needs to be a MutableAttrInstanceState
        if manager.mutable_attributes and self.__class__ is not MutableAttrInstanceState:
            self.__class__ = MutableAttrInstanceState
            self.obj = weakref.ref(self.obj(), self._cleanup)
            self.mutable_dict = {}
            
        try:
            return manager.original_init(*mixed[1:], **kwargs)
        except:
            manager.dispatch.on_init_failure(self, args, kwargs)
            raise

    def get_history(self, key, **kwargs):
        return self.manager.get_impl(key).get_history(self, self.dict, **kwargs)

    def get_impl(self, key):
        return self.manager.get_impl(key)

    def get_pending(self, key):
        if key not in self.pending:
            self.pending[key] = PendingCollection()
        return self.pending[key]

    def value_as_iterable(self, key, passive=PASSIVE_OFF):
        """return an InstanceState attribute as a list,
        regardless of it being a scalar or collection-based
        attribute.

        returns None if passive is not PASSIVE_OFF and the getter returns
        PASSIVE_NO_RESULT.
        """

        impl = self.get_impl(key)
        dict_ = self.dict
        x = impl.get(self, dict_, passive=passive)
        if x is PASSIVE_NO_RESULT:
            return None
        elif hasattr(impl, 'get_collection'):
            return impl.get_collection(self, dict_, x, passive=passive)
        else:
            return [x]

    def __getstate__(self):
        d = {'instance':self.obj()}

        d.update(
            (k, self.__dict__[k]) for k in (
                'committed_state', 'pending', 'parents', 'modified', 'expired', 
                'callables', 'key', 'load_options', 'mutable_dict'
            ) if k in self.__dict__ 
        )
        if self.load_path:
            d['load_path'] = interfaces.serialize_path(self.load_path)
        return d
        
    def __setstate__(self, state):
        from sqlalchemy.orm import instrumentation
        self.obj = weakref.ref(state['instance'], self._cleanup)
        self.class_ = state['instance'].__class__
        self.manager = manager = instrumentation.manager_of_class(self.class_)
        if manager is None:
            raise orm_exc.UnmappedInstanceError(
                        state['instance'],
                        "Cannot deserialize object of type %r - no mapper() has"
                        " been configured for this class within the current Python process!" %
                        self.class_)
        elif manager.is_mapped and not manager.mapper.configured:
            configure_mappers()
            
        self.committed_state = state.get('committed_state', {})
        self.pending = state.get('pending', {})
        self.parents = state.get('parents', {})
        self.modified = state.get('modified', False)
        self.expired = state.get('expired', False)
        self.callables = state.get('callables', {})
            
        if self.modified:
            self._strong_obj = state['instance']
            
        self.__dict__.update([
            (k, state[k]) for k in (
                'key', 'load_options', 'mutable_dict'
            ) if k in state 
        ])

        if 'load_path' in state:
            self.load_path = interfaces.deserialize_path(state['load_path'])

    def initialize(self, key):
        """Set this attribute to an empty value or collection, 
           based on the AttributeImpl in use."""
        
        self.manager.get_impl(key).initialize(self, self.dict)

    def reset(self, dict_, key):
        """Remove the given attribute and any 
           callables associated with it."""

        dict_.pop(key, None)
        self.callables.pop(key, None)

    def expire_attribute_pre_commit(self, dict_, key):
        """a fast expire that can be called by column loaders during a load.

        The additional bookkeeping is finished up in commit_all().

        This method is actually called a lot with joined-table
        loading, when the second table isn't present in the result.

        """
        dict_.pop(key, None)
        self.callables[key] = self

    def set_callable(self, dict_, key, callable_):
        """Remove the given attribute and set the given callable
           as a loader."""
           
        dict_.pop(key, None)
        self.callables[key] = callable_
    
    def expire_attributes(self, dict_, attribute_names, instance_dict=None):
        """Expire all or a group of attributes.
        
        If all attributes are expired, the "expired" flag is set to True.
        
        """
        # we would like to assert that 'self.key is not None' here, 
        # but there are many cases where the mapper will expire
        # a newly persisted instance within the flush, before the
        # key is assigned, and even cases where the attribute refresh
        # occurs fully, within the flush(), before this key is assigned.
        # the key is assigned late within the flush() to assist in
        # "key switch" bookkeeping scenarios.
        
        if attribute_names is None:
            attribute_names = self.manager.keys()
            self.expired = True
            if self.modified:
                if not instance_dict:
                    instance_dict = self._instance_dict()
                    if instance_dict:
                        instance_dict._modified.discard(self)
                else:
                    instance_dict._modified.discard(self)

            self.modified = False
            filter_deferred = True
        else:
            filter_deferred = False

        to_clear = (
            self.__dict__.get('pending', None),
            self.__dict__.get('committed_state', None),
            self.mutable_dict
        )
        
        for key in attribute_names:
            impl = self.manager[key].impl
            if impl.accepts_scalar_loader and \
                (not filter_deferred or impl.expire_missing or key in dict_):
                self.callables[key] = self
            dict_.pop(key, None)
            
            for d in to_clear:
                if d is not None:
                    d.pop(key, None)

    def __call__(self, **kw):
        """__call__ allows the InstanceState to act as a deferred
        callable for loading expired attributes, which is also
        serializable (picklable).

        """

        if kw.get('passive') is PASSIVE_NO_FETCH:
            return PASSIVE_NO_RESULT
        
        toload = self.expired_attributes.\
                        intersection(self.unmodified)
        
        self.manager.deferred_scalar_loader(self, toload)

        # if the loader failed, or this 
        # instance state didn't have an identity,
        # the attributes still might be in the callables
        # dict.  ensure they are removed.
        for k in toload.intersection(self.callables):
            del self.callables[k]
            
        return ATTR_WAS_SET

    @property
    def unmodified(self):
        """Return the set of keys which have no uncommitted changes"""
        
        return set(self.manager).difference(self.committed_state)

    @property
    def unloaded(self):
        """Return the set of keys which do not have a loaded value.

        This includes expired attributes and any other attribute that
        was never populated or modified.

        """
        return set(self.manager).\
                    difference(self.committed_state).\
                    difference(self.dict)

    @property
    def expired_attributes(self):
        """Return the set of keys which are 'expired' to be loaded by
           the manager's deferred scalar loader, assuming no pending 
           changes.  
           
           see also the ``unmodified`` collection which is intersected
           against this set when a refresh operation occurs.
           
        """
        return set([k for k, v in self.callables.items() if v is self])

    def _instance_dict(self):
        return None

    def _is_really_none(self):
        return self.obj()
        
    def modified_event(self, dict_, attr, should_copy, previous, passive=PASSIVE_OFF):
        if attr.key not in self.committed_state:
            if previous is NEVER_SET:
                if passive:
                    if attr.key in dict_:
                        previous = dict_[attr.key]
                else:
                    previous = attr.get(self, dict_)
                
            if should_copy and previous not in (None, NO_VALUE, NEVER_SET):
                previous = attr.copy(previous)

            self.committed_state[attr.key] = previous
        
        
        # the "or not self.modified" is defensive at 
        # this point.  The assertion below is expected
        # to be True:
        # assert self._strong_obj is None or self.modified
        
        if self._strong_obj is None or not self.modified:
            instance_dict = self._instance_dict()
            if instance_dict:
                instance_dict._modified.add(self)

            self._strong_obj = self.obj()

            self.modified = True

    def commit(self, dict_, keys):
        """Commit attributes.

        This is used by a partial-attribute load operation to mark committed
        those attributes which were refreshed from the database.

        Attributes marked as "expired" can potentially remain "expired" after
        this step if a value was not populated in state.dict.

        """
        class_manager = self.manager
        for key in keys:
            if key in dict_ and key in class_manager.mutable_attributes:
                self.committed_state[key] = self.manager[key].impl.copy(dict_[key])
            else:
                self.committed_state.pop(key, None)
        
        self.expired = False
        
        for key in set(self.callables).\
                            intersection(keys).\
                            intersection(dict_):
            del self.callables[key]
    
    def commit_all(self, dict_, instance_dict=None):
        """commit all attributes unconditionally.

        This is used after a flush() or a full load/refresh
        to remove all pending state from the instance.

         - all attributes are marked as "committed"
         - the "strong dirty reference" is removed
         - the "modified" flag is set to False
         - any "expired" markers/callables for attributes loaded are removed.

        Attributes marked as "expired" can potentially remain "expired" after this step
        if a value was not populated in state.dict.

        """
        
        self.__dict__.pop('committed_state', None)
        self.__dict__.pop('pending', None)

        if 'callables' in self.__dict__:
            callables = self.callables
            for key in list(callables):
                if key in dict_ and callables[key] is self:
                    del callables[key]

        for key in self.manager.mutable_attributes:
            if key in dict_:
                self.committed_state[key] = self.manager[key].impl.copy(dict_[key])
                
        if instance_dict and self.modified:
            instance_dict._modified.discard(self)
        
        self.modified = self.expired = False
        self._strong_obj = None

class MutableAttrInstanceState(InstanceState):
    """InstanceState implementation for objects that reference 'mutable' 
    attributes.
    
    Has a more involved "cleanup" handler that checks mutable attributes
    for changes upon dereference, resurrecting if needed.
    
    """
    
    @util.memoized_property
    def mutable_dict(self):
        return {}
        
    def _get_modified(self, dict_=None):
        if self.__dict__.get('modified', False):
            return True
        else:
            if dict_ is None:
                dict_ = self.dict
            for key in self.manager.mutable_attributes:
                if self.manager[key].impl.check_mutable_modified(self, dict_):
                    return True
            else:
                return False
    
    def _set_modified(self, value):
        self.__dict__['modified'] = value
        
    modified = property(_get_modified, _set_modified)
    
    @property
    def unmodified(self):
        """a set of keys which have no uncommitted changes"""

        dict_ = self.dict
        
        return set([
            key for key in self.manager
            if (key not in self.committed_state or
                (key in self.manager.mutable_attributes and
                 not self.manager[key].impl.check_mutable_modified(self, dict_)))])

    def _is_really_none(self):
        """do a check modified/resurrect.
        
        This would be called in the extremely rare
        race condition that the weakref returned None but
        the cleanup handler had not yet established the 
        __resurrect callable as its replacement.
        
        """
        if self.modified:
            self.obj = self.__resurrect
            return self.obj()
        else:
            return None

    def reset(self, dict_, key):
        self.mutable_dict.pop(key, None)
        InstanceState.reset(self, dict_, key)
    
    def _cleanup(self, ref):
        """weakref callback.
        
        This method may be called by an asynchronous
        gc.
        
        If the state shows pending changes, the weakref
        is replaced by the __resurrect callable which will
        re-establish an object reference on next access,
        else removes this InstanceState from the owning
        identity map, if any.
        
        """
        if self._get_modified(self.mutable_dict):
            self.obj = self.__resurrect
        else:
            instance_dict = self._instance_dict()
            if instance_dict:
                try:
                    instance_dict.remove(self)
                except AssertionError:
                    pass
            self.dispose()
            
    def __resurrect(self):
        """A substitute for the obj() weakref function which resurrects."""
        
        # store strong ref'ed version of the object; will revert
        # to weakref when changes are persisted
        
        obj = self.manager.new_instance(state=self)
        self.obj = weakref.ref(obj, self._cleanup)
        self._strong_obj = obj
        obj.__dict__.update(self.mutable_dict)

        # re-establishes identity attributes from the key
        self.manager.dispatch.on_resurrect(self)
        
        return obj

class PendingCollection(object):
    """A writable placeholder for an unloaded collection.

    Stores items appended to and removed from a collection that has not yet
    been loaded. When the collection is loaded, the changes stored in
    PendingCollection are applied to it to produce the final result.

    """
    def __init__(self):
        self.deleted_items = util.IdentitySet()
        self.added_items = util.OrderedIdentitySet()

    def append(self, value):
        if value in self.deleted_items:
            self.deleted_items.remove(value)
        self.added_items.add(value)

    def remove(self, value):
        if value in self.added_items:
            self.added_items.remove(value)
        self.deleted_items.add(value)
<|MERGE_RESOLUTION|>--- conflicted
+++ resolved
@@ -8,17 +8,12 @@
 from sqlalchemy.util import EMPTY_SET
 import weakref
 from sqlalchemy import util
-<<<<<<< HEAD
-                                        
+
 from sqlalchemy.orm import exc as orm_exc, attributes, interfaces
 from sqlalchemy.orm.attributes import PASSIVE_OFF, PASSIVE_NO_RESULT, \
     PASSIVE_NO_FETCH, NEVER_SET, ATTR_WAS_SET, NO_VALUE
-=======
-from sqlalchemy.orm.attributes import PASSIVE_NO_RESULT, PASSIVE_OFF, \
-                                        NEVER_SET, NO_VALUE, manager_of_class, \
-                                        ATTR_WAS_SET
-from sqlalchemy.orm import attributes, exc as orm_exc, interfaces, configure_mappers
->>>>>>> 6dfbe839
+
+mapperlib = util.importlater("sqlalchemy.orm", "mapperlib")
 
 import sys
 
@@ -174,7 +169,7 @@
                         " been configured for this class within the current Python process!" %
                         self.class_)
         elif manager.is_mapped and not manager.mapper.configured:
-            configure_mappers()
+            mapperlib.configure_mappers()
             
         self.committed_state = state.get('committed_state', {})
         self.pending = state.get('pending', {})
