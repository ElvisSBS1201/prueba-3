--- conflicted
+++ resolved
@@ -1594,24 +1594,14 @@
 
     @overload
     def query(
-<<<<<<< HEAD
-        self, __ent0: _TCCA[_T0], __ent1: _TCCA[_T1]
+        self, __ent0: _TCCA[_T0], __ent1: _TCCA[_T1], /
     ) -> RowReturningQuery[_T0, _T1]:
-=======
-        self, __ent0: _TCCA[_T0], __ent1: _TCCA[_T1], /
-    ) -> RowReturningQuery[Tuple[_T0, _T1]]:
->>>>>>> 447cafd1
         ...
 
     @overload
     def query(
-<<<<<<< HEAD
-        self, __ent0: _TCCA[_T0], __ent1: _TCCA[_T1], __ent2: _TCCA[_T2]
+        self, __ent0: _TCCA[_T0], __ent1: _TCCA[_T1], __ent2: _TCCA[_T2], /
     ) -> RowReturningQuery[_T0, _T1, _T2]:
-=======
-        self, __ent0: _TCCA[_T0], __ent1: _TCCA[_T1], __ent2: _TCCA[_T2], /
-    ) -> RowReturningQuery[Tuple[_T0, _T1, _T2]]:
->>>>>>> 447cafd1
         ...
 
     @overload
@@ -1621,12 +1611,8 @@
         __ent1: _TCCA[_T1],
         __ent2: _TCCA[_T2],
         __ent3: _TCCA[_T3],
-<<<<<<< HEAD
+        /,
     ) -> RowReturningQuery[_T0, _T1, _T2, _T3]:
-=======
-        /,
-    ) -> RowReturningQuery[Tuple[_T0, _T1, _T2, _T3]]:
->>>>>>> 447cafd1
         ...
 
     @overload
@@ -1637,12 +1623,8 @@
         __ent2: _TCCA[_T2],
         __ent3: _TCCA[_T3],
         __ent4: _TCCA[_T4],
-<<<<<<< HEAD
+        /,
     ) -> RowReturningQuery[_T0, _T1, _T2, _T3, _T4]:
-=======
-        /,
-    ) -> RowReturningQuery[Tuple[_T0, _T1, _T2, _T3, _T4]]:
->>>>>>> 447cafd1
         ...
 
     @overload
@@ -1654,12 +1636,8 @@
         __ent3: _TCCA[_T3],
         __ent4: _TCCA[_T4],
         __ent5: _TCCA[_T5],
-<<<<<<< HEAD
+        /,
     ) -> RowReturningQuery[_T0, _T1, _T2, _T3, _T4, _T5]:
-=======
-        /,
-    ) -> RowReturningQuery[Tuple[_T0, _T1, _T2, _T3, _T4, _T5]]:
->>>>>>> 447cafd1
         ...
 
     @overload
@@ -1672,12 +1650,8 @@
         __ent4: _TCCA[_T4],
         __ent5: _TCCA[_T5],
         __ent6: _TCCA[_T6],
-<<<<<<< HEAD
+        /,
     ) -> RowReturningQuery[_T0, _T1, _T2, _T3, _T4, _T5, _T6]:
-=======
-        /,
-    ) -> RowReturningQuery[Tuple[_T0, _T1, _T2, _T3, _T4, _T5, _T6]]:
->>>>>>> 447cafd1
         ...
 
     @overload
@@ -1691,12 +1665,8 @@
         __ent5: _TCCA[_T5],
         __ent6: _TCCA[_T6],
         __ent7: _TCCA[_T7],
-<<<<<<< HEAD
+        /,
     ) -> RowReturningQuery[_T0, _T1, _T2, _T3, _T4, _T5, _T6, _T7]:
-=======
-        /,
-    ) -> RowReturningQuery[Tuple[_T0, _T1, _T2, _T3, _T4, _T5, _T6, _T7]]:
->>>>>>> 447cafd1
         ...
 
     # END OVERLOADED FUNCTIONS self.query
