--- conflicted
+++ resolved
@@ -65,13 +65,8 @@
         dict_[r.key] = value
 
 def source_modified(uowcommit, source, source_mapper, synchronize_pairs):
-<<<<<<< HEAD
-    """return true if the source object has changes from an old to a new value on the given
-    synchronize pairs
-=======
     """return true if the source object has changes from an old to a 
     new value on the given synchronize pairs
->>>>>>> a967dffb
     
     """
     for l, r in synchronize_pairs:
@@ -80,12 +75,7 @@
         except exc.UnmappedColumnError:
             _raise_col_to_prop(False, source_mapper, l, None, r)
         history = uowcommit.get_attribute_history(source, prop.key, passive=True)
-<<<<<<< HEAD
-        if len(history.deleted):
-            return True
-=======
         return bool(history.deleted)
->>>>>>> a967dffb
     else:
         return False
 
