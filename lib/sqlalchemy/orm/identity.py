# identity.py
# Copyright (C) the SQLAlchemy authors and contributors
#
# This module is part of SQLAlchemy and is released under
# the MIT License: http://www.opensource.org/licenses/mit-license.php

import weakref

from sqlalchemy import util as base_util
from sqlalchemy.orm import attributes


class IdentityMap(dict):
    def __init__(self):
        self._mutable_attrs = set()
        self._modified = set()
        self._wr = weakref.ref(self)

    def replace(self, state):
        raise NotImplementedError()
        
    def replace(self, state):
        raise NotImplementedError()
        
    def add(self, state):
        raise NotImplementedError()
    
    def remove(self, state):
        raise NotImplementedError()
    
    def update(self, dict):
        raise NotImplementedError("IdentityMap uses add() to insert data")
    
    def clear(self):
        raise NotImplementedError("IdentityMap uses remove() to remove data")
        
    def _manage_incoming_state(self, state):
        state._instance_dict = self._wr
        
        if state.modified:
            self._modified.add(state)  
        if state.manager.mutable_attributes:
            self._mutable_attrs.add(state)
    
    def _manage_removed_state(self, state):
        del state._instance_dict
        self._mutable_attrs.discard(state)
        self._modified.discard(state)

    def _dirty_states(self):
        return self._modified.union(s for s in self._mutable_attrs.copy()
                                    if s.modified)

    def check_modified(self):
        """return True if any InstanceStates present have been marked as 'modified'."""
        
        if self._modified:
            return True
        else:
            for state in self._mutable_attrs.copy():
                if state.modified:
                    return True
        return False
            
    def has_key(self, key):
        return key in self
    
    def popitem(self):
        raise NotImplementedError("IdentityMap uses remove() to remove data")

    def pop(self, key, *args):
        raise NotImplementedError("IdentityMap uses remove() to remove data")

    def setdefault(self, key, default=None):
        raise NotImplementedError("IdentityMap uses add() to insert data")

    def copy(self):
        raise NotImplementedError()

    def __setitem__(self, key, value):
        raise NotImplementedError("IdentityMap uses add() to insert data")

    def __delitem__(self, key):
        raise NotImplementedError("IdentityMap uses remove() to remove data")
        
class WeakInstanceDict(IdentityMap):
    def __init__(self):
        IdentityMap.__init__(self)
        self._remove_mutex = base_util.threading.Lock()

    def __getitem__(self, key):
        state = dict.__getitem__(self, key)
        o = state.obj()
        if o is None:
            o = state._is_really_none()
        if o is None:
            raise KeyError, key
        return o

    def __contains__(self, key):
        try:
            if dict.__contains__(self, key):
                state = dict.__getitem__(self, key)
                o = state.obj()
                if o is None:
                    o = state._is_really_none()
            else:
                return False
        except KeyError:
            return False
        else:
            return o is not None
    
    def contains_state(self, state):
        return dict.get(self, state.key) is state
        
    def replace(self, state):
        if dict.__contains__(self, state.key):
            existing = dict.__getitem__(self, state.key)
            if existing is not state:
                self._manage_removed_state(existing)
            else:
                return
                
        dict.__setitem__(self, state.key, state)
        self._manage_incoming_state(state)
                 
    def add(self, state):
        if state.key in self:
            if dict.__getitem__(self, state.key) is not state:
                raise AssertionError("A conflicting state is already "
                                    "present in the identity map for key %r" 
                                    % (state.key, ))
        else:
            dict.__setitem__(self, state.key, state)
            self._manage_incoming_state(state)
    
    def remove_key(self, key):
        state = dict.__getitem__(self, key)
        self.remove(state)
        
    def remove(self, state):
        self._remove_mutex.acquire()
        try:
            if dict.pop(self, state.key) is not state:
                raise AssertionError("State %s is not present in this identity map" % state)
        finally:
            self._remove_mutex.release()
            
        self._manage_removed_state(state)
    
    def discard(self, state):
        if self.contains_state(state):
            dict.__delitem__(self, state.key)
            self._manage_removed_state(state)
        
    def get(self, key, default=None):
        state = dict.get(self, key, default)
        if state is default:
            return default
<<<<<<< HEAD
    
    # Py2K        
=======
        o = state.obj()
        if o is None:
            o = state._is_really_none()
        if o is None:
            return default
        return o


>>>>>>> a967dffb
    def items(self):
    # Py2K
        return list(self.iteritems())
    
    def iteritems(self):
<<<<<<< HEAD
        for state in dict.itervalues(self):
    # end Py2K
    # Py3K
    #def items(self):
    #    for state in dict.values(self):
            value = state.obj()
            if value is not None:
                yield state.key, value

    # Py2K
    def values(self):
        return list(self.itervalues())

    def itervalues(self):
        for state in dict.itervalues(self):
    # end Py2K
    # Py3K
    #def values(self):
    #    for state in dict.values(self):
            instance = state.obj()
            if instance is not None:
                yield instance

    def all_states(self):
        # Py3K
        # return list(dict.values(self))
        
        # Py2K
        return dict.values(self)
        # end Py2K
=======
    # end Py2K
        self._remove_mutex.acquire()
        try:
            result = []
            for state in dict.values(self):
                value = state.obj()
                if value is not None:
                    result.append((state.key, value))

            return iter(result)
        finally:
            self._remove_mutex.release()
        
    def values(self):
    # Py2K
        return list(self.itervalues())

    def itervalues(self):
    # end Py2K
        self._remove_mutex.acquire()
        try:
            result = []
            for state in dict.values(self):
                value = state.obj()
                if value is not None:
                    result.append(value)

            return iter(result)
        finally:
            self._remove_mutex.release()
>>>>>>> a967dffb
    
    def all_states(self):
        self._remove_mutex.acquire()
        try:
            # Py3K
            # return list(dict.values(self))
        
            # Py2K
            return dict.values(self)
            # end Py2K
        finally:
            self._remove_mutex.release()
            
    def prune(self):
        return 0
        
class StrongInstanceDict(IdentityMap):
    def all_states(self):
        return [attributes.instance_state(o) for o in self.itervalues()]
    
    def contains_state(self, state):
        return state.key in self and attributes.instance_state(self[state.key]) is state
    
    def replace(self, state):
        if dict.__contains__(self, state.key):
            existing = dict.__getitem__(self, state.key)
            existing = attributes.instance_state(existing)
            if existing is not state:
                self._manage_removed_state(existing)
            else:
                return

<<<<<<< HEAD
        dict.__setitem__(self, state.key, state.obj())
        self._manage_incoming_state(state)
        
    def add(self, state):
=======
>>>>>>> a967dffb
        dict.__setitem__(self, state.key, state.obj())
        self._manage_incoming_state(state)

    def add(self, state):
        if state.key in self:
            if attributes.instance_state(dict.__getitem__(self, state.key)) is not state:
                raise AssertionError("A conflicting state is already present in the identity map for key %r" % (state.key, ))
        else:
            dict.__setitem__(self, state.key, state.obj())
            self._manage_incoming_state(state)
        
    def remove(self, state):
        if attributes.instance_state(dict.pop(self, state.key)) is not state:
            raise AssertionError("State %s is not present in this identity map" % state)
        self._manage_removed_state(state)
    
    def discard(self, state):
        if self.contains_state(state):
            dict.__delitem__(self, state.key)
            self._manage_removed_state(state)
            
    def remove_key(self, key):
        state = attributes.instance_state(dict.__getitem__(self, key))
        self.remove(state)

    def prune(self):
        """prune unreferenced, non-dirty states."""
        
        ref_count = len(self)
<<<<<<< HEAD
        dirty = [s.obj() for s in self.all_states() if s.check_modified()]
=======
        dirty = [s.obj() for s in self.all_states() if s.modified]
>>>>>>> a967dffb

        # work around http://bugs.python.org/issue6149
        keepers = weakref.WeakValueDictionary()
        keepers.update(self)

        dict.clear(self)
        dict.update(self, keepers)
        self.modified = bool(dirty)
        return ref_count - len(self)
        <|MERGE_RESOLUTION|>--- conflicted
+++ resolved
@@ -15,9 +15,6 @@
         self._mutable_attrs = set()
         self._modified = set()
         self._wr = weakref.ref(self)
-
-    def replace(self, state):
-        raise NotImplementedError()
         
     def replace(self, state):
         raise NotImplementedError()
@@ -158,10 +155,6 @@
         state = dict.get(self, key, default)
         if state is default:
             return default
-<<<<<<< HEAD
-    
-    # Py2K        
-=======
         o = state.obj()
         if o is None:
             o = state._is_really_none()
@@ -170,44 +163,11 @@
         return o
 
 
->>>>>>> a967dffb
     def items(self):
     # Py2K
         return list(self.iteritems())
     
     def iteritems(self):
-<<<<<<< HEAD
-        for state in dict.itervalues(self):
-    # end Py2K
-    # Py3K
-    #def items(self):
-    #    for state in dict.values(self):
-            value = state.obj()
-            if value is not None:
-                yield state.key, value
-
-    # Py2K
-    def values(self):
-        return list(self.itervalues())
-
-    def itervalues(self):
-        for state in dict.itervalues(self):
-    # end Py2K
-    # Py3K
-    #def values(self):
-    #    for state in dict.values(self):
-            instance = state.obj()
-            if instance is not None:
-                yield instance
-
-    def all_states(self):
-        # Py3K
-        # return list(dict.values(self))
-        
-        # Py2K
-        return dict.values(self)
-        # end Py2K
-=======
     # end Py2K
         self._remove_mutex.acquire()
         try:
@@ -238,7 +198,6 @@
             return iter(result)
         finally:
             self._remove_mutex.release()
->>>>>>> a967dffb
     
     def all_states(self):
         self._remove_mutex.acquire()
@@ -271,13 +230,6 @@
             else:
                 return
 
-<<<<<<< HEAD
-        dict.__setitem__(self, state.key, state.obj())
-        self._manage_incoming_state(state)
-        
-    def add(self, state):
-=======
->>>>>>> a967dffb
         dict.__setitem__(self, state.key, state.obj())
         self._manage_incoming_state(state)
 
@@ -307,11 +259,7 @@
         """prune unreferenced, non-dirty states."""
         
         ref_count = len(self)
-<<<<<<< HEAD
-        dirty = [s.obj() for s in self.all_states() if s.check_modified()]
-=======
         dirty = [s.obj() for s in self.all_states() if s.modified]
->>>>>>> a967dffb
 
         # work around http://bugs.python.org/issue6149
         keepers = weakref.WeakValueDictionary()
