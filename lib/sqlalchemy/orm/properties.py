# properties.py
# Copyright (C) 2005, 2006, 2007, 2008, 2009, 2010 Michael Bayer
# mike_mp@zzzcomputing.com
#
# This module is part of SQLAlchemy and is released under
# the MIT License: http://www.opensource.org/licenses/mit-license.php

"""MapperProperty implementations.

This is a private module which defines the behavior of invidual ORM-
mapped attributes.

"""

from sqlalchemy import sql, util, log
import sqlalchemy.exceptions as sa_exc
from sqlalchemy.sql.util import ClauseAdapter, criterion_as_pairs, \
    join_condition
from sqlalchemy.sql import operators, expression
from sqlalchemy.orm import attributes, dependency, mapper, \
    object_mapper, strategies
from sqlalchemy.orm.util import CascadeOptions, _class_to_mapper, \
    _orm_annotate, _orm_deannotate
from sqlalchemy.orm.interfaces import MANYTOMANY, MANYTOONE, \
    MapperProperty, ONETOMANY, PropComparator, StrategizedProperty
NoneType = type(None)

__all__ = ('ColumnProperty', 'CompositeProperty', 'SynonymProperty',
           'ComparableProperty', 'RelationshipProperty', 'RelationProperty',
           'BackRef')


class ColumnProperty(StrategizedProperty):
    """Describes an object attribute that corresponds to a table column."""

    def __init__(self, *columns, **kwargs):
        """Construct a ColumnProperty.

        :param \*columns: The list of `columns` describes a single
          object property. If there are multiple tables joined
          together for the mapper, this list represents the equivalent
          column as it appears across each table.

        :param group:

        :param deferred:

        :param comparator_factory:

        :param descriptor:

        :param extension:

        """
        self.columns = [expression._labeled(c) for c in columns]
        self.group = kwargs.pop('group', None)
        self.deferred = kwargs.pop('deferred', False)
        self.instrument = kwargs.pop('_instrument', True)
<<<<<<< HEAD
        self.comparator_factory = kwargs.pop('comparator_factory', self.__class__.Comparator)
=======
        self.comparator_factory = kwargs.pop('comparator_factory',
                                            self.__class__.Comparator)
>>>>>>> a967dffb
        self.descriptor = kwargs.pop('descriptor', None)
        self.extension = kwargs.pop('extension', None)
        self.active_history = kwargs.pop('active_history', False)
        
        if 'doc' in kwargs:
            self.doc = kwargs.pop('doc')
        else:
            for col in reversed(self.columns):
                doc = getattr(col, 'doc', None)
                if doc is not None:
                    self.doc = doc
                    break
            else:
                self.doc = None
        
        if kwargs:
            raise TypeError(
                "%s received unexpected keyword argument(s): %s" % (
                    self.__class__.__name__, 
                    ', '.join(sorted(kwargs.keys()))))

        util.set_creation_order(self)
        if not self.instrument:
            self.strategy_class = strategies.UninstrumentedColumnLoader
        elif self.deferred:
            self.strategy_class = strategies.DeferredColumnLoader
        else:
            self.strategy_class = strategies.ColumnLoader
    
    def instrument_class(self, mapper):
        if not self.instrument:
            return
        
        attributes.register_descriptor(
            mapper.class_, 
            self.key, 
            comparator=self.comparator_factory(self, mapper), 
            parententity=mapper,
            property_=self,
            doc=self.doc
            )
        
    def do_init(self):
        super(ColumnProperty, self).do_init()
        if len(self.columns) > 1 and \
                self.parent.primary_key.issuperset(self.columns):
            util.warn(
                ("On mapper %s, primary key column '%s' is being combined "
                 "with distinct primary key column '%s' in attribute '%s'.  "
                 "Use explicit properties to give each column its own mapped "
                 "attribute name.") % (self.parent, self.columns[1],
                                       self.columns[0], self.key))

    def copy(self):
<<<<<<< HEAD
        return ColumnProperty(deferred=self.deferred, group=self.group, *self.columns)

    def getattr(self, state, column):
        return state.get_impl(self.key).get(state, state.dict)

    def getcommitted(self, state, column, passive=False):
        return state.get_impl(self.key).get_committed_value(state, state.dict, passive=passive)

    def setattr(self, state, value, column):
        state.get_impl(self.key).set(state, state.dict, value, None)

    def merge(self, session, source, dest, load, _recursive):
        value = attributes.instance_state(source).value_as_iterable(
            self.key, passive=True)
        if value:
            setattr(dest, self.key, value[0])
=======
        return ColumnProperty(
                        deferred=self.deferred, 
                        group=self.group, 
                        active_history=self.active_history,
                        *self.columns)

    def _getattr(self, state, dict_, column, passive=False):
        return state.get_impl(self.key).get(state, dict_, passive=passive)

    def _getcommitted(self, state, dict_, column, passive=False):
        return state.get_impl(self.key).\
                    get_committed_value(state, dict_, passive=passive)

    def _setattr(self, state, dict_, value, column):
        state.get_impl(self.key).set(state, dict_, value, None)

    def merge(self, session, source_state, source_dict, dest_state, 
                                dest_dict, load, _recursive):
        if self.key in source_dict:
            value = source_dict[self.key]
        
            if not load:
                dest_dict[self.key] = value
            else:
                impl = dest_state.get_impl(self.key)
                impl.set(dest_state, dest_dict, value, None)
>>>>>>> a967dffb
        else:
            if dest_state.has_identity and self.key not in dest_dict:
                dest_state.expire_attributes(dest_dict, [self.key])
                
    def get_col_value(self, column, value):
        return value

    class Comparator(PropComparator):
        @util.memoized_instancemethod
        def __clause_element__(self):
            if self.adapter:
                return self.adapter(self.prop.columns[0])
            else:
<<<<<<< HEAD
                return self.prop.columns[0]._annotate({"parententity": self.mapper, "parentmapper":self.mapper})
=======
                return self.prop.columns[0]._annotate({
                                                "parententity": self.mapper,
                                                "parentmapper":self.mapper})
>>>>>>> a967dffb
                
        def operate(self, op, *other, **kwargs):
            return op(self.__clause_element__(), *other, **kwargs)

        def reverse_operate(self, op, other, **kwargs):
            col = self.__clause_element__()
            return op(col._bind_param(op, other), col, **kwargs)
    
    # TODO: legacy..do we need this ? (0.5)
    ColumnComparator = Comparator
    
    def __str__(self):
        return str(self.parent.class_.__name__) + "." + self.key

log.class_logger(ColumnProperty)

class CompositeProperty(ColumnProperty):
    """subclasses ColumnProperty to provide composite type support."""
    
    def __init__(self, class_, *columns, **kwargs):
        super(CompositeProperty, self).__init__(*columns, **kwargs)
        self._col_position_map = util.column_dict(
                                            (c, i) for i, c 
                                            in enumerate(columns))
        self.composite_class = class_
        self.strategy_class = strategies.CompositeColumnLoader

    def copy(self):
        return CompositeProperty(
                        deferred=self.deferred, 
                        group=self.group,
                        composite_class=self.composite_class, 
                        active_history=self.active_history,
                        *self.columns)

    def do_init(self):
        # skip over ColumnProperty's do_init(),
        # which issues assertions that do not apply to CompositeColumnProperty
        super(ColumnProperty, self).do_init()

<<<<<<< HEAD
    def getattr(self, state, column):
        obj = state.get_impl(self.key).get(state, state.dict)
=======
    def _getattr(self, state, dict_, column, passive=False):
        obj = state.get_impl(self.key).get(state, dict_, passive=passive)
>>>>>>> a967dffb
        return self.get_col_value(column, obj)

    def _getcommitted(self, state, dict_, column, passive=False):
        # TODO: no coverage here
        obj = state.get_impl(self.key).\
                        get_committed_value(state, dict_, passive=passive)
        return self.get_col_value(column, obj)

    def _setattr(self, state, dict_, value, column):

<<<<<<< HEAD
        obj = state.get_impl(self.key).get(state, state.dict)
=======
        obj = state.get_impl(self.key).get(state, dict_)
>>>>>>> a967dffb
        if obj is None:
            obj = self.composite_class(*[None for c in self.columns])
            state.get_impl(self.key).set(state, state.dict, obj, None)

        if hasattr(obj, '__set_composite_values__'):
            values = list(obj.__composite_values__())
            values[self._col_position_map[column]] = value
            obj.__set_composite_values__(*values)
        else:
            setattr(obj, column.key, value)
            
    def get_col_value(self, column, value):
        if value is None:
            return None
        for a, b in zip(self.columns, value.__composite_values__()):
            if a is column:
                return b

    class Comparator(PropComparator):
        def __clause_element__(self):
            if self.adapter:
                # TODO: test coverage for adapted composite comparison
                return expression.ClauseList(
                            *[self.adapter(x) for x in self.prop.columns])
            else:
                return expression.ClauseList(*self.prop.columns)
        
        __hash__ = None
        
        def __eq__(self, other):
            if other is None:
                values = [None] * len(self.prop.columns)
            else:
                values = other.__composite_values__()
            return sql.and_(
                    *[a==b for a, b in zip(self.prop.columns, values)])
            
        def __ne__(self, other):
            return sql.not_(self.__eq__(other))

    def __str__(self):
        return str(self.parent.class_.__name__) + "." + self.key

class DescriptorProperty(MapperProperty):
    """:class:`MapperProperty` which proxies access to a 
        plain descriptor."""

    def setup(self, context, entity, path, adapter, **kwargs):
        pass

    def create_row_processor(self, selectcontext, path, mapper, row, adapter):
        return None, None, None

    def merge(self, session, source_state, source_dict, 
                dest_state, dest_dict, load, _recursive):
        pass


class ConcreteInheritedProperty(DescriptorProperty):
    """A 'do nothing' :class:`MapperProperty` that disables 
    an attribute on a concrete subclass that is only present
    on the inherited mapper, not the concrete classes' mapper.
    
    Cases where this occurs include:
    
    * When the superclass mapper is mapped against a 
      "polymorphic union", which includes all attributes from 
      all subclasses.
    * When a relationship() is configured on an inherited mapper,
      but not on the subclass mapper.  Concrete mappers require
      that relationship() is configured explicitly on each 
      subclass. 
    
    """
    
    def instrument_class(self, mapper):
        def warn():
            raise AttributeError("Concrete %s does not implement "
                "attribute %r at the instance level.  Add this "
                "property explicitly to %s." % 
                (self.parent, self.key, self.parent))

        class NoninheritedConcreteProp(object):
            def __set__(s, obj, value):
                warn()
            def __delete__(s, obj):
                warn()
            def __get__(s, obj, owner):
                warn()

        comparator_callable = None
        # TODO: put this process into a deferred callable?
        for m in self.parent.iterate_to_root():
            p = m.get_property(self.key, _compile_mappers=False)
            if not isinstance(p, ConcreteInheritedProperty):
                comparator_callable = p.comparator_factory
                break

        attributes.register_descriptor(
            mapper.class_, 
            self.key, 
            comparator=comparator_callable(self, mapper), 
            parententity=mapper,
            property_=self,
            proxy_property=NoninheritedConcreteProp()
            )


class SynonymProperty(DescriptorProperty):

    def __init__(self, name, map_column=None, 
                            descriptor=None, comparator_factory=None,
                            doc=None):
        self.name = name
        self.map_column = map_column
        self.descriptor = descriptor
        self.comparator_factory = comparator_factory
        self.doc = doc or (descriptor and descriptor.__doc__) or None
        util.set_creation_order(self)

    def set_parent(self, parent, init):
        if self.map_column:
            # implement the 'map_column' option.
            if self.key not in parent.mapped_table.c:
                raise sa_exc.ArgumentError(
                    "Can't compile synonym '%s': no column on table "
                    "'%s' named '%s'" 
                     % (self.name, parent.mapped_table.description, self.key))
            elif parent.mapped_table.c[self.key] in \
                    parent._columntoproperty and \
                    parent._columntoproperty[
                                            parent.mapped_table.c[self.key]
                                        ].key == self.name:
                raise sa_exc.ArgumentError(
                    "Can't call map_column=True for synonym %r=%r, "
                    "a ColumnProperty already exists keyed to the name "
                    "%r for column %r" % 
                    (self.key, self.name, self.name, self.key)
                )
            p = ColumnProperty(parent.mapped_table.c[self.key])
            parent._configure_property(
                                    self.name, p, 
                                    init=init, 
                                    setparent=True)
            p._mapped_by_synonym = self.key

        self.parent = parent

    def instrument_class(self, mapper):

        if self.descriptor is None:
            desc = getattr(mapper.class_, self.key, None)
            if mapper._is_userland_descriptor(desc):
                self.descriptor = desc

        if self.descriptor is None:
            class SynonymProp(object):
                def __set__(s, obj, value):
                    setattr(obj, self.name, value)
                def __delete__(s, obj):
                    delattr(obj, self.name)
                def __get__(s, obj, owner):
                    if obj is None:
                        return s
                    return getattr(obj, self.name)

            self.descriptor = SynonymProp()

        def comparator_callable(prop, mapper):
            def comparator():
                prop = mapper.get_property(
                                        self.name, resolve_synonyms=True, 
                                        _compile_mappers=False)
                if self.comparator_factory:
                    return self.comparator_factory(prop, mapper)
                else:
                    return prop.comparator_factory(prop, mapper)
            return comparator

        attributes.register_descriptor(
            mapper.class_, 
            self.key, 
            comparator=comparator_callable(self, mapper), 
            parententity=mapper,
            property_=self,
            proxy_property=self.descriptor,
            doc=self.doc
            )

<<<<<<< HEAD
    def merge(self, session, source, dest, load, _recursive):
        pass
=======
>>>>>>> a967dffb
        
class ComparableProperty(DescriptorProperty):
    """Instruments a Python property for use in query expressions."""

    def __init__(self, comparator_factory, descriptor=None, doc=None):
        self.descriptor = descriptor
        self.comparator_factory = comparator_factory
        self.doc = doc or (descriptor and descriptor.__doc__) or None
        util.set_creation_order(self)

    def instrument_class(self, mapper):
        """Set up a proxy to the unmanaged descriptor."""
        
        if self.descriptor is None:
            desc = getattr(mapper.class_, self.key, None)
            if mapper._is_userland_descriptor(desc):
                self.descriptor = desc

        attributes.register_descriptor(
            mapper.class_, 
            self.key, 
            comparator=self.comparator_factory(self, mapper), 
            parententity=mapper,
            property_=self,
            proxy_property=self.descriptor,
            doc=self.doc,
            )

<<<<<<< HEAD
    def setup(self, context, entity, path, adapter, **kwargs):
        pass

    def create_row_processor(self, selectcontext, path, mapper, row, adapter):
        return (None, None)

    def merge(self, session, source, dest, load, _recursive):
        pass
=======
>>>>>>> a967dffb

class RelationshipProperty(StrategizedProperty):
    """Describes an object property that holds a single item or list
    of items that correspond to a related database table.
    """

    def __init__(self, argument,
        secondary=None, primaryjoin=None,
        secondaryjoin=None, 
        foreign_keys=None,
        uselist=None,
        order_by=False,
        backref=None,
        back_populates=None,
        post_update=False,
        cascade=False, extension=None,
        viewonly=False, lazy=True,
        collection_class=None, passive_deletes=False,
        passive_updates=True, remote_side=None,
        enable_typechecks=True, join_depth=None,
        comparator_factory=None,
<<<<<<< HEAD
        single_parent=False,
        strategy_class=None, _local_remote_pairs=None, query_class=None):
=======
        single_parent=False, innerjoin=False,
        doc=None,
        active_history=False,
        cascade_backrefs=True,
        load_on_pending=False,
        strategy_class=None, _local_remote_pairs=None, 
        query_class=None):
>>>>>>> a967dffb

        self.uselist = uselist
        self.argument = argument
        self.secondary = secondary
        self.primaryjoin = primaryjoin
        self.secondaryjoin = secondaryjoin
        self.post_update = post_update
        self.direction = None
        self.viewonly = viewonly
        self.lazy = lazy
        self.single_parent = single_parent
<<<<<<< HEAD
        self._foreign_keys = foreign_keys
=======
        self._user_defined_foreign_keys = foreign_keys
>>>>>>> a967dffb
        self.collection_class = collection_class
        self.passive_deletes = passive_deletes
        self.cascade_backrefs = cascade_backrefs
        self.passive_updates = passive_updates
        self.remote_side = remote_side
        self.enable_typechecks = enable_typechecks
        self.query_class = query_class
        self.innerjoin = innerjoin
        self.doc = doc
        self.active_history = active_history
        self.join_depth = join_depth
        self.local_remote_pairs = _local_remote_pairs
        self.extension = extension
<<<<<<< HEAD
        self.comparator_factory = comparator_factory or RelationProperty.Comparator
=======
        self.load_on_pending = load_on_pending
        self.comparator_factory = comparator_factory or \
                                    RelationshipProperty.Comparator
>>>>>>> a967dffb
        self.comparator = self.comparator_factory(self, None)
        util.set_creation_order(self)
        
        if strategy_class:
            self.strategy_class = strategy_class
        elif self.lazy== 'dynamic':
            from sqlalchemy.orm import dynamic
            self.strategy_class = dynamic.DynaLoader
        else:
            self.strategy_class = strategies.factory(self.lazy)
            
        self._reverse_property = set()

        if cascade is not False:
            self.cascade = CascadeOptions(cascade)
        else:
            self.cascade = CascadeOptions("save-update, merge")

        if self.passive_deletes == 'all' and \
                    ("delete" in self.cascade or 
                    "delete-orphan" in self.cascade):
            raise sa_exc.ArgumentError(
                            "Can't set passive_deletes='all' in conjunction "
                            "with 'delete' or 'delete-orphan' cascade")

        self.order_by = order_by

        self.back_populates = back_populates

        if self.back_populates:
            if backref:
                raise sa_exc.ArgumentError(
                            "backref and back_populates keyword arguments "
                            "are mutually exclusive")
            self.backref = None
<<<<<<< HEAD
        elif isinstance(backref, basestring):
            # propagate explicitly sent primary/secondary join conditions to the BackRef object if
            # just a string was sent
            if secondary is not None:
                # reverse primary/secondary in case of a many-to-many
                self.backref = BackRef(backref, primaryjoin=secondaryjoin, 
                                    secondaryjoin=primaryjoin, passive_updates=self.passive_updates)
            else:
                self.backref = BackRef(backref, primaryjoin=primaryjoin, 
                                    secondaryjoin=secondaryjoin, passive_updates=self.passive_updates)
=======
>>>>>>> a967dffb
        else:
            self.backref = backref

    def instrument_class(self, mapper):
        attributes.register_descriptor(
            mapper.class_, 
            self.key, 
            comparator=self.comparator_factory(self, mapper), 
            parententity=mapper,
            property_=self,
            doc=self.doc,
            )

    class Comparator(PropComparator):
        def __init__(self, prop, mapper, of_type=None, adapter=None):
            self.prop = prop
            self.mapper = mapper
            self.adapter = adapter
            if of_type:
                self._of_type = _class_to_mapper(of_type)

        def adapted(self, adapter):
            """Return a copy of this PropComparator which will use the
            given adaption function on the local side of generated
            expressions.
            
            """

            return self.__class__(self.property, self.mapper,
                                  getattr(self, '_of_type', None),
                                  adapter)
        
        @property
        def parententity(self):
            return self.property.parent

        def __clause_element__(self):
            elem = self.property.parent._with_polymorphic_selectable
            if self.adapter:
                return self.adapter(elem)
            else:
                return elem

        def operate(self, op, *other, **kwargs):
            return op(self, *other, **kwargs)

        def reverse_operate(self, op, other, **kwargs):
            return op(self, *other, **kwargs)

        def of_type(self, cls):
<<<<<<< HEAD
            return RelationProperty.Comparator(self.property, self.mapper, cls, adapter=self.adapter)
=======
            return RelationshipProperty.Comparator(
                                        self.property, 
                                        self.mapper, 
                                        cls, adapter=self.adapter)
>>>>>>> a967dffb

        def in_(self, other):
            raise NotImplementedError('in_() not yet supported for '
                    'relationships.  For a simple many-to-one, use '
                    'in_() against the set of foreign key values.')
            
        __hash__ = None
        
        def __eq__(self, other):
            if isinstance(other, (NoneType, expression._Null)):
                if self.property.direction in [ONETOMANY, MANYTOMANY]:
                    return ~self._criterion_exists()
                else:
<<<<<<< HEAD
                    return _orm_annotate(self.property._optimized_compare(None, adapt_source=self.adapter))
=======
                    return _orm_annotate(self.property._optimized_compare(
                            None, adapt_source=self.adapter))
>>>>>>> a967dffb
            elif self.property.uselist:
                raise sa_exc.InvalidRequestError("Can't compare a colle"
                        "ction to an object or collection; use "
                        "contains() to test for membership.")
            else:
<<<<<<< HEAD
                return _orm_annotate(self.property._optimized_compare(other, adapt_source=self.adapter))
=======
                return _orm_annotate(self.property._optimized_compare(other,
                        adapt_source=self.adapter))
>>>>>>> a967dffb

        def _criterion_exists(self, criterion=None, **kwargs):
            if getattr(self, '_of_type', None):
                target_mapper = self._of_type
                to_selectable = target_mapper._with_polymorphic_selectable
                if self.property._is_self_referential():
                    to_selectable = to_selectable.alias()

                single_crit = target_mapper._single_table_criterion
                if single_crit is not None:
                    if criterion is not None:
                        criterion = single_crit & criterion
                    else:
                        criterion = single_crit
            else:
                to_selectable = None

            if self.adapter:
                source_selectable = self.__clause_element__()
            else:
                source_selectable = None
            
            pj, sj, source, dest, secondary, target_adapter = \
                self.property._create_joins(dest_polymorphic=True,
                        dest_selectable=to_selectable,
                        source_selectable=source_selectable)

            for k in kwargs:
                crit = self.property.mapper.class_manager[k] == kwargs[k]
                if criterion is None:
                    criterion = crit
                else:
                    criterion = criterion & crit
            
            # annotate the *local* side of the join condition, in the case
            # of pj + sj this is the full primaryjoin, in the case of just
            # pj its the local side of the primaryjoin.
            if sj is not None:
                j = _orm_annotate(pj) & sj
            else:
                j = _orm_annotate(pj, exclude=self.property.remote_side)
            
            if criterion is not None and target_adapter:
                # limit this adapter to annotated only?
                criterion = target_adapter.traverse(criterion)

            # only have the "joined left side" of what we 
            # return be subject to Query adaption.  The right
            # side of it is used for an exists() subquery and 
            # should not correlate or otherwise reach out
            # to anything in the enclosing query.
            if criterion is not None:
                criterion = criterion._annotate({'_halt_adapt': True})
            
            crit = j & criterion
            
            return sql.exists([1], crit, from_obj=dest).correlate(source)

        def any(self, criterion=None, **kwargs):
            if not self.property.uselist:
                raise sa_exc.InvalidRequestError(
                            "'any()' not implemented for scalar "
                            "attributes. Use has()."
                        )

            return self._criterion_exists(criterion, **kwargs)

        def has(self, criterion=None, **kwargs):
            if self.property.uselist:
                raise sa_exc.InvalidRequestError(
                            "'has()' not implemented for collections.  "
                            "Use any().")
            return self._criterion_exists(criterion, **kwargs)

        def contains(self, other, **kwargs):
            if not self.property.uselist:
                raise sa_exc.InvalidRequestError(
                            "'contains' not implemented for scalar "
                            "attributes.  Use ==")
            clause = self.property._optimized_compare(other,
                    adapt_source=self.adapter)

            if self.property.secondaryjoin is not None:
                clause.negation_clause = \
                    self.__negated_contains_or_equals(other)

            return clause

        def __negated_contains_or_equals(self, other):
            if self.property.direction == MANYTOONE:
                state = attributes.instance_state(other)
                
                def state_bindparam(state, col):
                    o = state.obj() # strong ref
                    return lambda : \
                        self.property.mapper._get_committed_attr_by_column(o,
                            col)
                
                def adapt(col):
                    if self.adapter:
                        return self.adapter(col)
                    else:
                        return col
                        
                if self.property._use_get:
                    return sql.and_(*[
                        sql.or_(
                        adapt(x) != state_bindparam(state, y),
                        adapt(x) == None)
                        for (x, y) in self.property.local_remote_pairs])
                    
            criterion = sql.and_(*[x==y for (x, y) in 
                                zip(
                                    self.property.mapper.primary_key,
                                    self.property.\
                                            mapper.\
                                            primary_key_from_instance(other))
                                    ])
            return ~self._criterion_exists(criterion)

        def __ne__(self, other):
            if isinstance(other, (NoneType, expression._Null)):
                if self.property.direction == MANYTOONE:
                    return sql.or_(*[x != None for x in
                                   self.property._calculated_foreign_keys])
                else:
                    return self._criterion_exists()
            elif self.property.uselist:
                raise sa_exc.InvalidRequestError("Can't compare a collection"
                        " to an object or collection; use "
                        "contains() to test for membership.")
            else:
                return self.__negated_contains_or_equals(other)

        @util.memoized_property
        def property(self):
            self.prop.parent.compile()
            return self.prop

    def compare(self, op, value, 
                            value_is_parent=False, 
                            alias_secondary=True):
        if op == operators.eq:
            if value is None:
                if self.uselist:
                    return ~sql.exists([1], self.primaryjoin)
                else:
                    return self._optimized_compare(None, 
                                    value_is_parent=value_is_parent,
                                    alias_secondary=alias_secondary)
            else:
                return self._optimized_compare(value, 
                                value_is_parent=value_is_parent,
                                alias_secondary=alias_secondary)
        else:
            return op(self.comparator, value)

    def _optimized_compare(self, value, value_is_parent=False, 
                                    adapt_source=None, 
                                    alias_secondary=True):
        if value is not None:
            value = attributes.instance_state(value)
        return self._get_strategy(strategies.LazyLoader).lazy_clause(value,
                reverse_direction=not value_is_parent,
                alias_secondary=alias_secondary,
                adapt_source=adapt_source)

    def __str__(self):
        return str(self.parent.class_.__name__) + "." + self.key

<<<<<<< HEAD
    def merge(self, session, source, dest, load, _recursive):
=======
    def merge(self, 
                    session,
                    source_state,
                    source_dict,
                    dest_state,
                    dest_dict, 
                    load, _recursive):
>>>>>>> a967dffb
        if load:
            # TODO: no test coverage for recursive check
            for r in self._reverse_property:
                if (source_state, r) in _recursive:
                    return

<<<<<<< HEAD
        source_state = attributes.instance_state(source)
        dest_state, dest_dict = attributes.instance_state(dest), attributes.instance_dict(dest)

=======
>>>>>>> a967dffb
        if not "merge" in self.cascade:
            return

        if self.key not in source_dict:
            return

        if self.uselist:
            instances = source_state.get_impl(self.key).\
                            get(source_state, source_dict)
            if hasattr(instances, '_sa_adapter'):
                # convert collections to adapters to get a true iterator
                instances = instances._sa_adapter

            if load:
                # for a full merge, pre-load the destination collection,
                # so that individual _merge of each item pulls from identity
                # map for those already present.  
                # also assumes CollectionAttrbiuteImpl behavior of loading
                # "old" list in any case
                dest_state.get_impl(self.key).get(dest_state, dest_dict)
                
            dest_list = []
            for current in instances:
<<<<<<< HEAD
                _recursive[(current, self)] = True
                obj = session._merge(current, load=load, _recursive=_recursive)
                if obj is not None:
                    dest_list.append(obj)
            if not load:
                coll = attributes.init_collection(dest_state, self.key)
                for c in dest_list:
                    coll.append_without_event(c)
            else:
                getattr(dest.__class__, self.key).impl._set_iterable(dest_state, dest_dict, dest_list)
=======
                current_state = attributes.instance_state(current)
                current_dict = attributes.instance_dict(current)
                _recursive[(current_state, self)] = True
                obj = session._merge(current_state, current_dict,
                        load=load, _recursive=_recursive)
                if obj is not None:
                    dest_list.append(obj)
                    
            if not load:
                coll = attributes.init_state_collection(dest_state,
                        dest_dict, self.key)
                for c in dest_list:
                    coll.append_without_event(c)
            else:
                dest_state.get_impl(self.key)._set_iterable(dest_state,
                        dest_dict, dest_list)
>>>>>>> a967dffb
        else:
            current = source_dict[self.key]
            if current is not None:
<<<<<<< HEAD
                _recursive[(current, self)] = True
                obj = session._merge(current, load=load, _recursive=_recursive)
                if obj is not None:
                    if not load:
                        dest_state.dict[self.key] = obj
                    else:
                        setattr(dest, self.key, obj)
=======
                current_state = attributes.instance_state(current)
                current_dict = attributes.instance_dict(current)
                _recursive[(current_state, self)] = True
                obj = session._merge(current_state, current_dict,
                        load=load, _recursive=_recursive)
            else:
                obj = None
            if not load:
                dest_dict[self.key] = obj
            else:
                dest_state.get_impl(self.key).set(dest_state,
                        dest_dict, obj, None)
>>>>>>> a967dffb

    def cascade_iterator(self, type_, state, visited_instances, halt_on=None):
        if not type_ in self.cascade:
            return

        # only actively lazy load on the 'delete' cascade
        if type_ != 'delete' or self.passive_deletes:
            passive = attributes.PASSIVE_NO_INITIALIZE
        else:
            passive = attributes.PASSIVE_OFF

        if type_ == 'save-update':
            instances = attributes.get_state_history(state, self.key,
                    passive=passive).sum()
        else:
            instances = state.value_as_iterable(self.key,
                    passive=passive)
        skip_pending = type_ == 'refresh-expire' and 'delete-orphan' \
            not in self.cascade
        
        if instances:
            for c in instances:
                if c is not None and \
                    c is not attributes.PASSIVE_NO_RESULT and \
                    c not in visited_instances and \
                    (halt_on is None or not halt_on(c)):
                    
                    if not isinstance(c, self.mapper.class_):
                        raise AssertionError("Attribute '%s' on class '%s' "
                                            "doesn't handle objects "
                                            "of type '%s'" % (
                                                self.key, 
                                                str(self.parent.class_), 
                                                str(c.__class__)
                                            ))
                    instance_state = attributes.instance_state(c)
                    
                    if skip_pending and not instance_state.key:
                        continue
                        
                    visited_instances.add(c)

                    # cascade using the mapper local to this 
                    # object, so that its individual properties are located
                    instance_mapper = instance_state.manager.mapper
                    yield c, instance_mapper, instance_state
            

    def _add_reverse_property(self, key):
        other = self.mapper.get_property(key, _compile_mappers=False)
        self._reverse_property.add(other)
        other._reverse_property.add(self)
        
        if not other._get_target().common_parent(self.parent):
            raise sa_exc.ArgumentError('reverse_property %r on '
                    'relationship %s references relationship %s, which '
                    'does not reference mapper %s' % (key, self, other,
                    self.parent))
        if self.direction in (ONETOMANY, MANYTOONE) and self.direction \
            == other.direction:
            raise sa_exc.ArgumentError('%s and back-reference %s are '
                    'both of the same direction %r.  Did you mean to '
                    'set remote_side on the many-to-one side ?'
                    % (other, self, self.direction))
        
        if self.direction in (ONETOMANY, MANYTOONE) and self.direction == other.direction:
            raise sa_exc.ArgumentError("%s and back-reference %s are both of the same direction %r."
                "  Did you mean to set remote_side on the many-to-one side ?" % (self, other, self.direction))
        
    def do_init(self):
        self._get_target()
        self._assert_is_primary()
        self._process_dependent_arguments()
        self._determine_joins()
        self._determine_synchronize_pairs()
        self._determine_direction()
        self._determine_local_remote_pairs()
        self._post_init()
<<<<<<< HEAD
        super(RelationProperty, self).do_init()
=======
        self._generate_backref()
        super(RelationshipProperty, self).do_init()
>>>>>>> a967dffb

    def _get_target(self):
        if not hasattr(self, 'mapper'):
            if isinstance(self.argument, type):
                self.mapper = mapper.class_mapper(self.argument,
                        compile=False)
            elif isinstance(self.argument, mapper.Mapper):
                self.mapper = self.argument
            elif util.callable(self.argument):

                # accept a callable to suit various deferred-
                # configurational schemes

                self.mapper = mapper.class_mapper(self.argument(),
                        compile=False)
            else:
                raise sa_exc.ArgumentError("relationship '%s' expects "
                        "a class or a mapper argument (received: %s)"
                        % (self.key, type(self.argument)))
            assert isinstance(self.mapper, mapper.Mapper), self.mapper
        return self.mapper
        
    def _process_dependent_arguments(self):

        # accept callables for other attributes which may require
        # deferred initialization

        for attr in (
            'order_by',
            'primaryjoin',
            'secondaryjoin',
            'secondary',
            '_user_defined_foreign_keys',
            'remote_side',
            ):
            if util.callable(getattr(self, attr)):
                setattr(self, attr, getattr(self, attr)())

        # in the case that InstrumentedAttributes were used to construct
        # primaryjoin or secondaryjoin, remove the "_orm_adapt"
        # annotation so these interact with Query in the same way as the
        # original Table-bound Column objects

        for attr in 'primaryjoin', 'secondaryjoin':
            val = getattr(self, attr)
            if val is not None:
                setattr(self, attr, _orm_deannotate(
                    expression._only_column_elements(val, attr))
                )
        if self.order_by is not False and self.order_by is not None:
            self.order_by = [expression._only_column_elements(x, "order_by") for x in
                             util.to_list(self.order_by)]
        self._user_defined_foreign_keys = \
            util.column_set(expression._only_column_elements(x, "foreign_keys") for x in
                            util.to_column_set(self._user_defined_foreign_keys))
        self.remote_side = \
            util.column_set(expression._only_column_elements(x, "remote_side") for x in
                            util.to_column_set(self.remote_side))
        if not self.parent.concrete:
            for inheriting in self.parent.iterate_to_root():
                if inheriting is not self.parent \
                    and inheriting.has_property(self.key):
                    util.warn("Warning: relationship '%s' on mapper "
                              "'%s' supercedes the same relationship "
                              "on inherited mapper '%s'; this can "
                              "cause dependency issues during flush"
                              % (self.key, self.parent, inheriting))

        # TODO: remove 'self.table'

        self.target = self.table = self.mapper.mapped_table
        if self.cascade.delete_orphan:
            if self.parent.class_ is self.mapper.class_:
                raise sa_exc.ArgumentError("In relationship '%s', "
                        "can't establish 'delete-orphan' cascade rule "
                        "on a self-referential relationship.  You "
                        "probably want cascade='all', which includes "
                        "delete cascading but not orphan detection."
                        % str(self))
            self.mapper.primary_mapper().delete_orphans.append((self.key,
                    self.parent.class_))

    def _determine_joins(self):
        if self.secondaryjoin is not None and self.secondary is None:
            raise sa_exc.ArgumentError("Property '" + self.key
                    + "' specified with secondary join condition but "
                    "no secondary argument")

        # if join conditions were not specified, figure them out based
        # on foreign keys

        def _search_for_join(mapper, table):

            # find a join between the given mapper's mapped table and
            # the given table. will try the mapper's local table first
            # for more specificity, then if not found will try the more
            # general mapped table, which in the case of inheritance is
            # a join.

            try:
                return join_condition(mapper.local_table, table)
            except sa_exc.ArgumentError, e:
                return join_condition(mapper.mapped_table, table)

        try:
            if self.secondary is not None:
                if self.secondaryjoin is None:
                    self.secondaryjoin = _search_for_join(self.mapper,
                            self.secondary)
                if self.primaryjoin is None:
                    self.primaryjoin = _search_for_join(self.parent,
                            self.secondary)
            else:
                if self.primaryjoin is None:
                    self.primaryjoin = _search_for_join(self.parent,
                            self.target)
        except sa_exc.ArgumentError, e:
            raise sa_exc.ArgumentError("Could not determine join "
                    "condition between parent/child tables on "
                    "relationship %s.  Specify a 'primaryjoin' "
                    "expression.  If 'secondary' is present, "
                    "'secondaryjoin' is needed as well."
                    % self)

    def _col_is_part_of_mappings(self, column):
        if self.secondary is None:
            return self.parent.mapped_table.c.contains_column(column) or \
                self.target.c.contains_column(column)
        else:
            return self.parent.mapped_table.c.contains_column(column) or \
                self.target.c.contains_column(column) or \
                self.secondary.c.contains_column(column) is not None

    def _sync_pairs_from_join(self, join_condition, primary):
        """Given a join condition, figure out what columns are foreign
        and are part of a binary "equated" condition to their referecned
        columns, and convert into a list of tuples of (primary col->foreign col).
        
        Make several attempts to determine if cols are compared using 
        "=" or other comparators (in which case suggest viewonly), 
        columns are present but not part of the expected mappings, columns
        don't have any :class:`ForeignKey` information on them, or 
        the ``foreign_keys`` attribute is being used incorrectly.
        
        """
        eq_pairs = criterion_as_pairs(join_condition,
                consider_as_foreign_keys=self._user_defined_foreign_keys,
                any_operator=self.viewonly)
                
        eq_pairs = [(l, r) for (l, r) in eq_pairs
                    if self._col_is_part_of_mappings(l)
                    and self._col_is_part_of_mappings(r)
                    or self.viewonly and r in self._user_defined_foreign_keys]
        
        if not eq_pairs and \
                self.secondary is not None and \
                not self._user_defined_foreign_keys:
            fks = set(self.secondary.c)
            eq_pairs = criterion_as_pairs(join_condition,
                    consider_as_foreign_keys=fks,
                    any_operator=self.viewonly)

            eq_pairs = [(l, r) for (l, r) in eq_pairs
                        if self._col_is_part_of_mappings(l)
                        and self._col_is_part_of_mappings(r)
                        or self.viewonly and r in fks]
            if eq_pairs:
                util.warn("No ForeignKey objects were present "
                            "in secondary table '%s'.  Assumed referenced "
                            "foreign key columns %s for join condition '%s' "
                            "on relationship %s" % (
                                self.secondary.description,
                                ", ".join(sorted(["'%s'" % col for col in fks])),
                                join_condition,
                                self
                            ))
                    
        if not eq_pairs:
            if not self.viewonly and criterion_as_pairs(join_condition,
                    consider_as_foreign_keys=self._user_defined_foreign_keys,
                    any_operator=True):
                raise sa_exc.ArgumentError("Could not locate any "
                        "equated, locally mapped column pairs for %s "
                        "condition '%s' on relationship %s. For more "
                        "relaxed rules on join conditions, the "
                        "relationship may be marked as viewonly=True."
                        % (
                            primary and 'primaryjoin' or 'secondaryjoin', 
                            join_condition, 
                            self
                        ))
            else:
                if self._user_defined_foreign_keys:
                    raise sa_exc.ArgumentError("Could not determine "
                            "relationship direction for %s condition "
                            "'%s', on relationship %s, using manual "
                            "'foreign_keys' setting.  Do the columns "
                            "in 'foreign_keys' represent all, and "
                            "only, the 'foreign' columns in this join "
                            "condition?  Does the %s Table already "
                            "have adequate ForeignKey and/or "
                            "ForeignKeyConstraint objects established "
                            "(in which case 'foreign_keys' is usually "
                            "unnecessary)?" 
                            % (
                                primary and 'primaryjoin' or 'secondaryjoin',
                                join_condition, 
                                self,
                                primary and 'mapped' or 'secondary'
                            ))
                else:
                    raise sa_exc.ArgumentError("Could not determine "
                            "relationship direction for %s condition "
                            "'%s', on relationship %s. Ensure that the "
                            "referencing Column objects have a "
                            "ForeignKey present, or are otherwise part "
                            "of a ForeignKeyConstraint on their parent "
                            "Table." 
                            % (
                                primary and 'primaryjoin' or 'secondaryjoin', 
                                join_condition, 
                                self
                            ))
        return eq_pairs

    def _determine_synchronize_pairs(self):
        if self.local_remote_pairs:
            if not self._user_defined_foreign_keys:
                raise sa_exc.ArgumentError('foreign_keys argument is '
                        'required with _local_remote_pairs argument')
            self.synchronize_pairs = []
            for l, r in self.local_remote_pairs:
                if r in self._user_defined_foreign_keys:
                    self.synchronize_pairs.append((l, r))
                elif l in self._user_defined_foreign_keys:
                    self.synchronize_pairs.append((r, l))
        else:
<<<<<<< HEAD
            eq_pairs = criterion_as_pairs(
                            self.primaryjoin, 
                            consider_as_foreign_keys=self._foreign_keys, 
                            any_operator=self.viewonly
                        )
            eq_pairs = [
                            (l, r) for l, r in eq_pairs if 
                            (self._col_is_part_of_mappings(l) and 
                                self._col_is_part_of_mappings(r)) 
                                or self.viewonly and r in self._foreign_keys
                        ]

            if not eq_pairs:
                if not self.viewonly and criterion_as_pairs(self.primaryjoin, consider_as_foreign_keys=self._foreign_keys, any_operator=True):
                    raise sa_exc.ArgumentError("Could not locate any equated, locally "
                        "mapped column pairs for primaryjoin condition '%s' on relation %s. "
                        "For more relaxed rules on join conditions, the relation may be "
                        "marked as viewonly=True." % (self.primaryjoin, self)
                    )
                else:
                    if self._foreign_keys:
                        raise sa_exc.ArgumentError("Could not determine relation direction for "
                            "primaryjoin condition '%s', on relation %s. "
                            "Do the columns in 'foreign_keys' represent only the 'foreign' columns "
                            "in this join condition ?" % (self.primaryjoin, self))
                    else:
                        raise sa_exc.ArgumentError("Could not determine relation direction for "
                            "primaryjoin condition '%s', on relation %s. "
                            "Specify the 'foreign_keys' argument to indicate which columns "
                            "on the relation are foreign." % (self.primaryjoin, self))

=======
            eq_pairs = self._sync_pairs_from_join(self.primaryjoin, True)
>>>>>>> a967dffb
            self.synchronize_pairs = eq_pairs
        if self.secondaryjoin is not None:
            sq_pairs = self._sync_pairs_from_join(self.secondaryjoin, False)
            self.secondary_synchronize_pairs = sq_pairs
        else:
            self.secondary_synchronize_pairs = None
        self._calculated_foreign_keys = util.column_set(r for (l, r) in
                self.synchronize_pairs)
        if self.secondary_synchronize_pairs:
            self._calculated_foreign_keys.update(r for (l, r) in
                    self.secondary_synchronize_pairs)

    def _determine_direction(self):
        if self.secondaryjoin is not None:
            self.direction = MANYTOMANY
        elif self._refers_to_parent_table():
<<<<<<< HEAD
            # self referential defaults to ONETOMANY unless the "remote" side is present
            # and does not reference any foreign key columns
=======

            # self referential defaults to ONETOMANY unless the "remote"
            # side is present and does not reference any foreign key
            # columns
>>>>>>> a967dffb

            if self.local_remote_pairs:
                remote = [r for (l, r) in self.local_remote_pairs]
            elif self.remote_side:
                remote = self.remote_side
            else:
                remote = None
<<<<<<< HEAD

            if not remote or self._foreign_keys.\
                                    difference(l for l, r in self.synchronize_pairs).\
                                    intersection(remote):
=======
            if not remote or self._calculated_foreign_keys.difference(l for (l,
                    r) in self.synchronize_pairs).intersection(remote):
>>>>>>> a967dffb
                self.direction = ONETOMANY
            else:
                self.direction = MANYTOONE
        else:
<<<<<<< HEAD
            foreign_keys = [f for c, f in self.synchronize_pairs]

=======
            foreign_keys = [f for (c, f) in self.synchronize_pairs]
>>>>>>> a967dffb
            parentcols = util.column_set(self.parent.mapped_table.c)
            targetcols = util.column_set(self.mapper.mapped_table.c)

            # fk collection which suggests ONETOMANY.
<<<<<<< HEAD
            onetomany_fk = targetcols.intersection(foreign_keys)

            # fk collection which suggests MANYTOONE.
            manytoone_fk = parentcols.intersection(foreign_keys)
            
            if not onetomany_fk and not manytoone_fk:
                raise sa_exc.ArgumentError(
                    "Can't determine relation direction for relationship '%s' "
                    "- foreign key columns are present in neither the "
                    "parent nor the child's mapped tables" % self )

            elif onetomany_fk and manytoone_fk: 
                # fks on both sides.  do the same
                # test only based on the local side.
                referents = [c for c, f in self.synchronize_pairs]
                onetomany_local = parentcols.intersection(referents)
                manytoone_local = targetcols.intersection(referents)

=======

            onetomany_fk = targetcols.intersection(foreign_keys)

            # fk collection which suggests MANYTOONE.

            manytoone_fk = parentcols.intersection(foreign_keys)
            if not onetomany_fk and not manytoone_fk:
                raise sa_exc.ArgumentError("Can't determine relationshi"
                        "p direction for relationship '%s' - foreign "
                        "key columns are present in neither the parent "
                        "nor the child's mapped tables" % self)
            elif onetomany_fk and manytoone_fk:

                # fks on both sides.  do the same test only based on the
                # local side.

                referents = [c for (c, f) in self.synchronize_pairs]
                onetomany_local = parentcols.intersection(referents)
                manytoone_local = targetcols.intersection(referents)
>>>>>>> a967dffb
                if onetomany_local and not manytoone_local:
                    self.direction = ONETOMANY
                elif manytoone_local and not onetomany_local:
                    self.direction = MANYTOONE
            elif onetomany_fk:
                self.direction = ONETOMANY
            elif manytoone_fk:
                self.direction = MANYTOONE
<<<<<<< HEAD
                
            if not self.direction:
                raise sa_exc.ArgumentError(
                    "Can't determine relation direction for relationship '%s' "
                    "- foreign key columns are present in both the parent and "
                    "the child's mapped tables.  Specify 'foreign_keys' "
                    "argument." % self)
        
        if self.cascade.delete_orphan and not self.single_parent and \
            (self.direction is MANYTOMANY or self.direction is MANYTOONE):
            util.warn("On %s, delete-orphan cascade is not supported on a "
                    "many-to-many or many-to-one relationship when single_parent is not set.  "
                    " Set single_parent=True on the relation()." % self)
=======
            if not self.direction:
                raise sa_exc.ArgumentError("Can't determine relationshi"
                        "p direction for relationship '%s' - foreign "
                        "key columns are present in both the parent "
                        "and the child's mapped tables.  Specify "
                        "'foreign_keys' argument." % self)
        if self.cascade.delete_orphan and not self.single_parent \
            and (self.direction is MANYTOMANY or self.direction
                 is MANYTOONE):
            util.warn('On %s, delete-orphan cascade is not supported '
                      'on a many-to-many or many-to-one relationship '
                      'when single_parent is not set.   Set '
                      'single_parent=True on the relationship().'
                      % self)
        if self.direction is MANYTOONE and self.passive_deletes:
            util.warn("On %s, 'passive_deletes' is normally configured "
                      "on one-to-many, one-to-one, many-to-many relationships only."
                       % self)
>>>>>>> a967dffb
        
    def _determine_local_remote_pairs(self):
        if not self.local_remote_pairs:
            if self.remote_side:
                if self.direction is MANYTOONE:
                    self.local_remote_pairs = [(r, l) for (l, r) in
                            criterion_as_pairs(self.primaryjoin,
                            consider_as_referenced_keys=self.remote_side,
                            any_operator=True)]
                else:
                    self.local_remote_pairs = \
                        criterion_as_pairs(self.primaryjoin,
                            consider_as_foreign_keys=self.remote_side,
                            any_operator=True)
                if not self.local_remote_pairs:
                    raise sa_exc.ArgumentError('Relationship %s could '
                            'not determine any local/remote column '
                            'pairs from remote side argument %r'
                            % (self, self.remote_side))
            else:
                if self.viewonly:
                    eq_pairs = self.synchronize_pairs
                    if self.secondaryjoin is not None:
                        eq_pairs += self.secondary_synchronize_pairs
                else:
                    eq_pairs = criterion_as_pairs(self.primaryjoin,
                            consider_as_foreign_keys=self._calculated_foreign_keys,
                            any_operator=True)
                    if self.secondaryjoin is not None:
                        eq_pairs += \
                            criterion_as_pairs(self.secondaryjoin,
                                consider_as_foreign_keys=self._calculated_foreign_keys,
                                any_operator=True)
                    eq_pairs = [(l, r) for (l, r) in eq_pairs
                                if self._col_is_part_of_mappings(l)
                                and self._col_is_part_of_mappings(r)]
                if self.direction is MANYTOONE:
                    self.local_remote_pairs = [(r, l) for (l, r) in
                            eq_pairs]
                else:
                    self.local_remote_pairs = eq_pairs
        elif self.remote_side:
            raise sa_exc.ArgumentError('remote_side argument is '
                    'redundant against more detailed '
                    '_local_remote_side argument.')
        for l, r in self.local_remote_pairs:
            if self.direction is ONETOMANY \
                and not self._col_is_part_of_mappings(l):
                raise sa_exc.ArgumentError("Local column '%s' is not "
                        "part of mapping %s.  Specify remote_side "
                        "argument to indicate which column lazy join "
                        "condition should compare against." % (l,
                        self.parent))
            elif self.direction is MANYTOONE \
                and not self._col_is_part_of_mappings(r):
                raise sa_exc.ArgumentError("Remote column '%s' is not "
                        "part of mapping %s. Specify remote_side "
                        "argument to indicate which column lazy join "
                        "condition should bind." % (r, self.mapper))
        self.local_side, self.remote_side = [util.ordered_column_set(x)
                for x in zip(*list(self.local_remote_pairs))]

    def _assert_is_primary(self):
        if not self.is_primary() \
            and not mapper.class_mapper(self.parent.class_,
                compile=False).has_property(self.key):
            raise sa_exc.ArgumentError("Attempting to assign a new "
                    "relationship '%s' to a non-primary mapper on "
                    "class '%s'.  New relationships can only be added "
                    "to the primary mapper, i.e. the very first mapper "
                    "created for class '%s' " % (self.key,
                    self.parent.class_.__name__,
                    self.parent.class_.__name__))
            
    def _generate_backref(self):
        if not self.is_primary():
            return
        if self.backref is not None and not self.back_populates:
            if isinstance(self.backref, basestring):
                backref_key, kwargs = self.backref, {}
            else:
                backref_key, kwargs = self.backref
            mapper = self.mapper.primary_mapper()
            if mapper.has_property(backref_key):
                raise sa_exc.ArgumentError("Error creating backref "
                        "'%s' on relationship '%s': property of that "
                        "name exists on mapper '%s'" % (backref_key,
                        self, mapper))
            if self.secondary is not None:
                pj = kwargs.pop('primaryjoin', self.secondaryjoin)
                sj = kwargs.pop('secondaryjoin', self.primaryjoin)
            else:
                pj = kwargs.pop('primaryjoin', self.primaryjoin)
                sj = kwargs.pop('secondaryjoin', None)
                if sj:
                    raise sa_exc.InvalidRequestError(
                        "Can't assign 'secondaryjoin' on a backref against "
                        "a non-secondary relationship."
                            )
            foreign_keys = kwargs.pop('foreign_keys',
                    self._user_defined_foreign_keys)
            parent = self.parent.primary_mapper()
            kwargs.setdefault('viewonly', self.viewonly)
            kwargs.setdefault('post_update', self.post_update)
            kwargs.setdefault('passive_updates', self.passive_updates)
            self.back_populates = backref_key
            relationship = RelationshipProperty(
                parent,
                self.secondary,
                pj,
                sj,
                foreign_keys=foreign_keys,
                back_populates=self.key,
                **kwargs
                )
            mapper._configure_property(backref_key, relationship)
        if self.back_populates:
            self.extension = list(util.to_list(self.extension,
                                  default=[]))
            self.extension.append(
                    attributes.GenericBackrefExtension(self.back_populates))
            self._add_reverse_property(self.back_populates)
        
    def _post_init(self):
        self.logger.info('%s setup primary join %s', self,
                         self.primaryjoin)
        self.logger.info('%s setup secondary join %s', self,
                         self.secondaryjoin)
        self.logger.info('%s synchronize pairs [%s]', self,
                         ','.join('(%s => %s)' % (l, r) for (l, r) in
                         self.synchronize_pairs))
        self.logger.info('%s secondary synchronize pairs [%s]', self,
                         ','.join('(%s => %s)' % (l, r) for (l, r) in
                         self.secondary_synchronize_pairs or []))
        self.logger.info('%s local/remote pairs [%s]', self,
                         ','.join('(%s / %s)' % (l, r) for (l, r) in
                         self.local_remote_pairs))
        self.logger.info('%s relationship direction %s', self,
                         self.direction)
        if self.uselist is None:
            self.uselist = self.direction is not MANYTOONE
        if not self.viewonly:
<<<<<<< HEAD
            self._dependency_processor = dependency.create_dependency_processor(self)

        # primary property handler, set up class attributes
        if self.is_primary():
            if self.back_populates:
                self.extension = util.to_list(self.extension) or []
                self.extension.append(attributes.GenericBackrefExtension(self.back_populates))
                self._add_reverse_property(self.back_populates)
            
            if self.backref is not None:
                self.backref.compile(self)
        elif not mapper.class_mapper(self.parent.class_, compile=False)._get_property(self.key, raiseerr=False):
            raise sa_exc.ArgumentError("Attempting to assign a new relation '%s' to "
                "a non-primary mapper on class '%s'.  New relations can only be "
                "added to the primary mapper, i.e. the very first "
                "mapper created for class '%s' " % (self.key, self.parent.class_.__name__, self.parent.class_.__name__))
        
=======
            self._dependency_processor = \
                dependency.DependencyProcessor.from_relationship(self)
    
    @util.memoized_property
    def _use_get(self):
        """memoize the 'use_get' attribute of this RelationshipLoader's
        lazyloader."""
>>>>>>> a967dffb

        strategy = self._get_strategy(strategies.LazyLoader)
        return strategy.use_get
        
    def _refers_to_parent_table(self):
        for c, f in self.synchronize_pairs:
            if c.table is f.table:
                return True
        else:
            return False

    def _is_self_referential(self):
        return self.mapper.common_parent(self.parent)

<<<<<<< HEAD
    def _create_joins(self, source_polymorphic=False, source_selectable=None, dest_polymorphic=False, dest_selectable=None, of_type=None):
=======
    def per_property_preprocessors(self, uow):
        if not self.viewonly and self._dependency_processor:
            self._dependency_processor.per_property_preprocessors(uow)

    def _create_joins(self, source_polymorphic=False, 
                            source_selectable=None, dest_polymorphic=False, 
                            dest_selectable=None, of_type=None):
>>>>>>> a967dffb
        if source_selectable is None:
            if source_polymorphic and self.parent.with_polymorphic:
                source_selectable = self.parent._with_polymorphic_selectable

        aliased = False
        if dest_selectable is None:
            if dest_polymorphic and self.mapper.with_polymorphic:
                dest_selectable = self.mapper._with_polymorphic_selectable
                aliased = True
            else:
                dest_selectable = self.mapper.mapped_table

            if self._is_self_referential() and source_selectable is None:
                dest_selectable = dest_selectable.alias()
                aliased = True
        else:
            aliased = True

        aliased = aliased or (source_selectable is not None)

        primaryjoin, secondaryjoin, secondary = self.primaryjoin, \
            self.secondaryjoin, self.secondary
        
        # adjust the join condition for single table inheritance,
        # in the case that the join is to a subclass
        # this is analgous to the "_adjust_for_single_table_inheritance()"
        # method in Query.

        dest_mapper = of_type or self.mapper
        
        single_crit = dest_mapper._single_table_criterion
        if single_crit is not None:
            if secondaryjoin is not None:
                secondaryjoin = secondaryjoin & single_crit
            else:
                primaryjoin = primaryjoin & single_crit
            
        if aliased:
            if secondary is not None:
                secondary = secondary.alias()
                primary_aliasizer = ClauseAdapter(secondary)
                if dest_selectable is not None:
                    secondary_aliasizer = \
                        ClauseAdapter(dest_selectable,
                            equivalents=self.mapper._equivalent_columns).\
                            chain(primary_aliasizer)
                else:
                    secondary_aliasizer = primary_aliasizer
                if source_selectable is not None:
                    primary_aliasizer = \
                        ClauseAdapter(secondary).\
                            chain(ClauseAdapter(source_selectable,
                            equivalents=self.parent._equivalent_columns))
                secondaryjoin = \
                    secondary_aliasizer.traverse(secondaryjoin)
            else:
                if dest_selectable is not None:
                    primary_aliasizer = ClauseAdapter(dest_selectable,
                            exclude=self.local_side,
                            equivalents=self.mapper._equivalent_columns)
                    if source_selectable is not None:
                        primary_aliasizer.chain(
                            ClauseAdapter(source_selectable,
                                exclude=self.remote_side,
                                equivalents=self.parent._equivalent_columns))
                elif source_selectable is not None:
                    primary_aliasizer = \
                        ClauseAdapter(source_selectable,
                            exclude=self.remote_side,
                            equivalents=self.parent._equivalent_columns)
                secondary_aliasizer = None
            primaryjoin = primary_aliasizer.traverse(primaryjoin)
            target_adapter = secondary_aliasizer or primary_aliasizer
            target_adapter.include = target_adapter.exclude = None
        else:
            target_adapter = None
        if source_selectable is None:
            source_selectable = self.parent.local_table
        if dest_selectable is None:
            dest_selectable = self.mapper.local_table
        return (
            primaryjoin,
            secondaryjoin,
            source_selectable,
            dest_selectable,
            secondary,
            target_adapter,
            )

<<<<<<< HEAD
        return (primaryjoin, secondaryjoin, 
                (source_selectable or self.parent.local_table), 
                (dest_selectable or self.mapper.local_table), secondary, target_adapter)

    def _get_join(self, parent, primary=True, secondary=True, polymorphic_parent=True):
        """deprecated.  use primary_join_against(), secondary_join_against(), full_join_against()"""

        pj, sj, source, dest, secondarytable, adapter = self._create_joins(source_polymorphic=polymorphic_parent)

        if primary and secondary:
            return pj & sj
        elif primary:
            return pj
        elif secondary:
            return sj
        else:
            raise AssertionError("illegal condition")

    def register_dependencies(self, uowcommit):
        if not self.viewonly:
            self._dependency_processor.register_dependencies(uowcommit)

    def register_processors(self, uowcommit):
        if not self.viewonly:
            self._dependency_processor.register_processors(uowcommit)

PropertyLoader = RelationProperty
log.class_logger(RelationProperty)

class BackRef(object):
    """Attached to a RelationProperty to indicate a complementary reverse relationship.

    Handles the job of creating the opposite RelationProperty according to configuration.
    
    Alternatively, two explicit RelationProperty objects can be associated bidirectionally
    using the back_populates keyword argument on each.
    
    """

    def __init__(self, key, _prop=None, **kwargs):
        self.key = key
        self.kwargs = kwargs
        self.prop = _prop
        self.extension = attributes.GenericBackrefExtension(self.key)

    def compile(self, prop):
        if self.prop:
            return

        self.prop = prop

        mapper = prop.mapper.primary_mapper()
        if mapper._get_property(self.key, raiseerr=False) is None:
            if prop.secondary:
                pj = self.kwargs.pop('primaryjoin', prop.secondaryjoin)
                sj = self.kwargs.pop('secondaryjoin', prop.primaryjoin)
            else:
                pj = self.kwargs.pop('primaryjoin', prop.primaryjoin)
                sj = self.kwargs.pop('secondaryjoin', None)
                if sj:
                    raise sa_exc.InvalidRequestError(
                        "Can't assign 'secondaryjoin' on a backref against "
                        "a non-secondary relation.")
            
            foreign_keys = self.kwargs.pop('foreign_keys', prop._foreign_keys)
            
            parent = prop.parent.primary_mapper()
            self.kwargs.setdefault('viewonly', prop.viewonly)
            self.kwargs.setdefault('post_update', prop.post_update)

            relation = RelationProperty(parent, prop.secondary, pj, sj, foreign_keys=foreign_keys,
                                      backref=BackRef(prop.key, _prop=prop),
                                      **self.kwargs)

            mapper._configure_property(self.key, relation);

            prop._add_reverse_property(self.key)
=======
>>>>>>> a967dffb

PropertyLoader = RelationProperty = RelationshipProperty
log.class_logger(RelationshipProperty)
<|MERGE_RESOLUTION|>--- conflicted
+++ resolved
@@ -56,12 +56,8 @@
         self.group = kwargs.pop('group', None)
         self.deferred = kwargs.pop('deferred', False)
         self.instrument = kwargs.pop('_instrument', True)
-<<<<<<< HEAD
-        self.comparator_factory = kwargs.pop('comparator_factory', self.__class__.Comparator)
-=======
         self.comparator_factory = kwargs.pop('comparator_factory',
                                             self.__class__.Comparator)
->>>>>>> a967dffb
         self.descriptor = kwargs.pop('descriptor', None)
         self.extension = kwargs.pop('extension', None)
         self.active_history = kwargs.pop('active_history', False)
@@ -116,24 +112,6 @@
                                        self.columns[0], self.key))
 
     def copy(self):
-<<<<<<< HEAD
-        return ColumnProperty(deferred=self.deferred, group=self.group, *self.columns)
-
-    def getattr(self, state, column):
-        return state.get_impl(self.key).get(state, state.dict)
-
-    def getcommitted(self, state, column, passive=False):
-        return state.get_impl(self.key).get_committed_value(state, state.dict, passive=passive)
-
-    def setattr(self, state, value, column):
-        state.get_impl(self.key).set(state, state.dict, value, None)
-
-    def merge(self, session, source, dest, load, _recursive):
-        value = attributes.instance_state(source).value_as_iterable(
-            self.key, passive=True)
-        if value:
-            setattr(dest, self.key, value[0])
-=======
         return ColumnProperty(
                         deferred=self.deferred, 
                         group=self.group, 
@@ -160,7 +138,6 @@
             else:
                 impl = dest_state.get_impl(self.key)
                 impl.set(dest_state, dest_dict, value, None)
->>>>>>> a967dffb
         else:
             if dest_state.has_identity and self.key not in dest_dict:
                 dest_state.expire_attributes(dest_dict, [self.key])
@@ -174,13 +151,9 @@
             if self.adapter:
                 return self.adapter(self.prop.columns[0])
             else:
-<<<<<<< HEAD
-                return self.prop.columns[0]._annotate({"parententity": self.mapper, "parentmapper":self.mapper})
-=======
                 return self.prop.columns[0]._annotate({
                                                 "parententity": self.mapper,
                                                 "parentmapper":self.mapper})
->>>>>>> a967dffb
                 
         def operate(self, op, *other, **kwargs):
             return op(self.__clause_element__(), *other, **kwargs)
@@ -221,13 +194,8 @@
         # which issues assertions that do not apply to CompositeColumnProperty
         super(ColumnProperty, self).do_init()
 
-<<<<<<< HEAD
-    def getattr(self, state, column):
-        obj = state.get_impl(self.key).get(state, state.dict)
-=======
     def _getattr(self, state, dict_, column, passive=False):
         obj = state.get_impl(self.key).get(state, dict_, passive=passive)
->>>>>>> a967dffb
         return self.get_col_value(column, obj)
 
     def _getcommitted(self, state, dict_, column, passive=False):
@@ -238,11 +206,7 @@
 
     def _setattr(self, state, dict_, value, column):
 
-<<<<<<< HEAD
-        obj = state.get_impl(self.key).get(state, state.dict)
-=======
         obj = state.get_impl(self.key).get(state, dict_)
->>>>>>> a967dffb
         if obj is None:
             obj = self.composite_class(*[None for c in self.columns])
             state.get_impl(self.key).set(state, state.dict, obj, None)
@@ -432,11 +396,6 @@
             doc=self.doc
             )
 
-<<<<<<< HEAD
-    def merge(self, session, source, dest, load, _recursive):
-        pass
-=======
->>>>>>> a967dffb
         
 class ComparableProperty(DescriptorProperty):
     """Instruments a Python property for use in query expressions."""
@@ -465,17 +424,6 @@
             doc=self.doc,
             )
 
-<<<<<<< HEAD
-    def setup(self, context, entity, path, adapter, **kwargs):
-        pass
-
-    def create_row_processor(self, selectcontext, path, mapper, row, adapter):
-        return (None, None)
-
-    def merge(self, session, source, dest, load, _recursive):
-        pass
-=======
->>>>>>> a967dffb
 
 class RelationshipProperty(StrategizedProperty):
     """Describes an object property that holds a single item or list
@@ -497,10 +445,6 @@
         passive_updates=True, remote_side=None,
         enable_typechecks=True, join_depth=None,
         comparator_factory=None,
-<<<<<<< HEAD
-        single_parent=False,
-        strategy_class=None, _local_remote_pairs=None, query_class=None):
-=======
         single_parent=False, innerjoin=False,
         doc=None,
         active_history=False,
@@ -508,7 +452,6 @@
         load_on_pending=False,
         strategy_class=None, _local_remote_pairs=None, 
         query_class=None):
->>>>>>> a967dffb
 
         self.uselist = uselist
         self.argument = argument
@@ -520,11 +463,7 @@
         self.viewonly = viewonly
         self.lazy = lazy
         self.single_parent = single_parent
-<<<<<<< HEAD
-        self._foreign_keys = foreign_keys
-=======
         self._user_defined_foreign_keys = foreign_keys
->>>>>>> a967dffb
         self.collection_class = collection_class
         self.passive_deletes = passive_deletes
         self.cascade_backrefs = cascade_backrefs
@@ -538,13 +477,9 @@
         self.join_depth = join_depth
         self.local_remote_pairs = _local_remote_pairs
         self.extension = extension
-<<<<<<< HEAD
-        self.comparator_factory = comparator_factory or RelationProperty.Comparator
-=======
         self.load_on_pending = load_on_pending
         self.comparator_factory = comparator_factory or \
                                     RelationshipProperty.Comparator
->>>>>>> a967dffb
         self.comparator = self.comparator_factory(self, None)
         util.set_creation_order(self)
         
@@ -580,19 +515,6 @@
                             "backref and back_populates keyword arguments "
                             "are mutually exclusive")
             self.backref = None
-<<<<<<< HEAD
-        elif isinstance(backref, basestring):
-            # propagate explicitly sent primary/secondary join conditions to the BackRef object if
-            # just a string was sent
-            if secondary is not None:
-                # reverse primary/secondary in case of a many-to-many
-                self.backref = BackRef(backref, primaryjoin=secondaryjoin, 
-                                    secondaryjoin=primaryjoin, passive_updates=self.passive_updates)
-            else:
-                self.backref = BackRef(backref, primaryjoin=primaryjoin, 
-                                    secondaryjoin=secondaryjoin, passive_updates=self.passive_updates)
-=======
->>>>>>> a967dffb
         else:
             self.backref = backref
 
@@ -643,14 +565,10 @@
             return op(self, *other, **kwargs)
 
         def of_type(self, cls):
-<<<<<<< HEAD
-            return RelationProperty.Comparator(self.property, self.mapper, cls, adapter=self.adapter)
-=======
             return RelationshipProperty.Comparator(
                                         self.property, 
                                         self.mapper, 
                                         cls, adapter=self.adapter)
->>>>>>> a967dffb
 
         def in_(self, other):
             raise NotImplementedError('in_() not yet supported for '
@@ -664,23 +582,15 @@
                 if self.property.direction in [ONETOMANY, MANYTOMANY]:
                     return ~self._criterion_exists()
                 else:
-<<<<<<< HEAD
-                    return _orm_annotate(self.property._optimized_compare(None, adapt_source=self.adapter))
-=======
                     return _orm_annotate(self.property._optimized_compare(
                             None, adapt_source=self.adapter))
->>>>>>> a967dffb
             elif self.property.uselist:
                 raise sa_exc.InvalidRequestError("Can't compare a colle"
                         "ction to an object or collection; use "
                         "contains() to test for membership.")
             else:
-<<<<<<< HEAD
-                return _orm_annotate(self.property._optimized_compare(other, adapt_source=self.adapter))
-=======
                 return _orm_annotate(self.property._optimized_compare(other,
                         adapt_source=self.adapter))
->>>>>>> a967dffb
 
         def _criterion_exists(self, criterion=None, **kwargs):
             if getattr(self, '_of_type', None):
@@ -851,9 +761,6 @@
     def __str__(self):
         return str(self.parent.class_.__name__) + "." + self.key
 
-<<<<<<< HEAD
-    def merge(self, session, source, dest, load, _recursive):
-=======
     def merge(self, 
                     session,
                     source_state,
@@ -861,19 +768,12 @@
                     dest_state,
                     dest_dict, 
                     load, _recursive):
->>>>>>> a967dffb
         if load:
             # TODO: no test coverage for recursive check
             for r in self._reverse_property:
                 if (source_state, r) in _recursive:
                     return
 
-<<<<<<< HEAD
-        source_state = attributes.instance_state(source)
-        dest_state, dest_dict = attributes.instance_state(dest), attributes.instance_dict(dest)
-
-=======
->>>>>>> a967dffb
         if not "merge" in self.cascade:
             return
 
@@ -897,18 +797,6 @@
                 
             dest_list = []
             for current in instances:
-<<<<<<< HEAD
-                _recursive[(current, self)] = True
-                obj = session._merge(current, load=load, _recursive=_recursive)
-                if obj is not None:
-                    dest_list.append(obj)
-            if not load:
-                coll = attributes.init_collection(dest_state, self.key)
-                for c in dest_list:
-                    coll.append_without_event(c)
-            else:
-                getattr(dest.__class__, self.key).impl._set_iterable(dest_state, dest_dict, dest_list)
-=======
                 current_state = attributes.instance_state(current)
                 current_dict = attributes.instance_dict(current)
                 _recursive[(current_state, self)] = True
@@ -925,19 +813,9 @@
             else:
                 dest_state.get_impl(self.key)._set_iterable(dest_state,
                         dest_dict, dest_list)
->>>>>>> a967dffb
         else:
             current = source_dict[self.key]
             if current is not None:
-<<<<<<< HEAD
-                _recursive[(current, self)] = True
-                obj = session._merge(current, load=load, _recursive=_recursive)
-                if obj is not None:
-                    if not load:
-                        dest_state.dict[self.key] = obj
-                    else:
-                        setattr(dest, self.key, obj)
-=======
                 current_state = attributes.instance_state(current)
                 current_dict = attributes.instance_dict(current)
                 _recursive[(current_state, self)] = True
@@ -950,7 +828,6 @@
             else:
                 dest_state.get_impl(self.key).set(dest_state,
                         dest_dict, obj, None)
->>>>>>> a967dffb
 
     def cascade_iterator(self, type_, state, visited_instances, halt_on=None):
         if not type_ in self.cascade:
@@ -1016,10 +893,6 @@
                     'set remote_side on the many-to-one side ?'
                     % (other, self, self.direction))
         
-        if self.direction in (ONETOMANY, MANYTOONE) and self.direction == other.direction:
-            raise sa_exc.ArgumentError("%s and back-reference %s are both of the same direction %r."
-                "  Did you mean to set remote_side on the many-to-one side ?" % (self, other, self.direction))
-        
     def do_init(self):
         self._get_target()
         self._assert_is_primary()
@@ -1029,12 +902,8 @@
         self._determine_direction()
         self._determine_local_remote_pairs()
         self._post_init()
-<<<<<<< HEAD
-        super(RelationProperty, self).do_init()
-=======
         self._generate_backref()
         super(RelationshipProperty, self).do_init()
->>>>>>> a967dffb
 
     def _get_target(self):
         if not hasattr(self, 'mapper'):
@@ -1272,41 +1141,7 @@
                 elif l in self._user_defined_foreign_keys:
                     self.synchronize_pairs.append((r, l))
         else:
-<<<<<<< HEAD
-            eq_pairs = criterion_as_pairs(
-                            self.primaryjoin, 
-                            consider_as_foreign_keys=self._foreign_keys, 
-                            any_operator=self.viewonly
-                        )
-            eq_pairs = [
-                            (l, r) for l, r in eq_pairs if 
-                            (self._col_is_part_of_mappings(l) and 
-                                self._col_is_part_of_mappings(r)) 
-                                or self.viewonly and r in self._foreign_keys
-                        ]
-
-            if not eq_pairs:
-                if not self.viewonly and criterion_as_pairs(self.primaryjoin, consider_as_foreign_keys=self._foreign_keys, any_operator=True):
-                    raise sa_exc.ArgumentError("Could not locate any equated, locally "
-                        "mapped column pairs for primaryjoin condition '%s' on relation %s. "
-                        "For more relaxed rules on join conditions, the relation may be "
-                        "marked as viewonly=True." % (self.primaryjoin, self)
-                    )
-                else:
-                    if self._foreign_keys:
-                        raise sa_exc.ArgumentError("Could not determine relation direction for "
-                            "primaryjoin condition '%s', on relation %s. "
-                            "Do the columns in 'foreign_keys' represent only the 'foreign' columns "
-                            "in this join condition ?" % (self.primaryjoin, self))
-                    else:
-                        raise sa_exc.ArgumentError("Could not determine relation direction for "
-                            "primaryjoin condition '%s', on relation %s. "
-                            "Specify the 'foreign_keys' argument to indicate which columns "
-                            "on the relation are foreign." % (self.primaryjoin, self))
-
-=======
             eq_pairs = self._sync_pairs_from_join(self.primaryjoin, True)
->>>>>>> a967dffb
             self.synchronize_pairs = eq_pairs
         if self.secondaryjoin is not None:
             sq_pairs = self._sync_pairs_from_join(self.secondaryjoin, False)
@@ -1323,15 +1158,10 @@
         if self.secondaryjoin is not None:
             self.direction = MANYTOMANY
         elif self._refers_to_parent_table():
-<<<<<<< HEAD
-            # self referential defaults to ONETOMANY unless the "remote" side is present
-            # and does not reference any foreign key columns
-=======
 
             # self referential defaults to ONETOMANY unless the "remote"
             # side is present and does not reference any foreign key
             # columns
->>>>>>> a967dffb
 
             if self.local_remote_pairs:
                 remote = [r for (l, r) in self.local_remote_pairs]
@@ -1339,49 +1169,17 @@
                 remote = self.remote_side
             else:
                 remote = None
-<<<<<<< HEAD
-
-            if not remote or self._foreign_keys.\
-                                    difference(l for l, r in self.synchronize_pairs).\
-                                    intersection(remote):
-=======
             if not remote or self._calculated_foreign_keys.difference(l for (l,
                     r) in self.synchronize_pairs).intersection(remote):
->>>>>>> a967dffb
                 self.direction = ONETOMANY
             else:
                 self.direction = MANYTOONE
         else:
-<<<<<<< HEAD
-            foreign_keys = [f for c, f in self.synchronize_pairs]
-
-=======
             foreign_keys = [f for (c, f) in self.synchronize_pairs]
->>>>>>> a967dffb
             parentcols = util.column_set(self.parent.mapped_table.c)
             targetcols = util.column_set(self.mapper.mapped_table.c)
 
             # fk collection which suggests ONETOMANY.
-<<<<<<< HEAD
-            onetomany_fk = targetcols.intersection(foreign_keys)
-
-            # fk collection which suggests MANYTOONE.
-            manytoone_fk = parentcols.intersection(foreign_keys)
-            
-            if not onetomany_fk and not manytoone_fk:
-                raise sa_exc.ArgumentError(
-                    "Can't determine relation direction for relationship '%s' "
-                    "- foreign key columns are present in neither the "
-                    "parent nor the child's mapped tables" % self )
-
-            elif onetomany_fk and manytoone_fk: 
-                # fks on both sides.  do the same
-                # test only based on the local side.
-                referents = [c for c, f in self.synchronize_pairs]
-                onetomany_local = parentcols.intersection(referents)
-                manytoone_local = targetcols.intersection(referents)
-
-=======
 
             onetomany_fk = targetcols.intersection(foreign_keys)
 
@@ -1401,7 +1199,6 @@
                 referents = [c for (c, f) in self.synchronize_pairs]
                 onetomany_local = parentcols.intersection(referents)
                 manytoone_local = targetcols.intersection(referents)
->>>>>>> a967dffb
                 if onetomany_local and not manytoone_local:
                     self.direction = ONETOMANY
                 elif manytoone_local and not onetomany_local:
@@ -1410,21 +1207,6 @@
                 self.direction = ONETOMANY
             elif manytoone_fk:
                 self.direction = MANYTOONE
-<<<<<<< HEAD
-                
-            if not self.direction:
-                raise sa_exc.ArgumentError(
-                    "Can't determine relation direction for relationship '%s' "
-                    "- foreign key columns are present in both the parent and "
-                    "the child's mapped tables.  Specify 'foreign_keys' "
-                    "argument." % self)
-        
-        if self.cascade.delete_orphan and not self.single_parent and \
-            (self.direction is MANYTOMANY or self.direction is MANYTOONE):
-            util.warn("On %s, delete-orphan cascade is not supported on a "
-                    "many-to-many or many-to-one relationship when single_parent is not set.  "
-                    " Set single_parent=True on the relation()." % self)
-=======
             if not self.direction:
                 raise sa_exc.ArgumentError("Can't determine relationshi"
                         "p direction for relationship '%s' - foreign "
@@ -1443,7 +1225,6 @@
             util.warn("On %s, 'passive_deletes' is normally configured "
                       "on one-to-many, one-to-one, many-to-many relationships only."
                        % self)
->>>>>>> a967dffb
         
     def _determine_local_remote_pairs(self):
         if not self.local_remote_pairs:
@@ -1586,25 +1367,6 @@
         if self.uselist is None:
             self.uselist = self.direction is not MANYTOONE
         if not self.viewonly:
-<<<<<<< HEAD
-            self._dependency_processor = dependency.create_dependency_processor(self)
-
-        # primary property handler, set up class attributes
-        if self.is_primary():
-            if self.back_populates:
-                self.extension = util.to_list(self.extension) or []
-                self.extension.append(attributes.GenericBackrefExtension(self.back_populates))
-                self._add_reverse_property(self.back_populates)
-            
-            if self.backref is not None:
-                self.backref.compile(self)
-        elif not mapper.class_mapper(self.parent.class_, compile=False)._get_property(self.key, raiseerr=False):
-            raise sa_exc.ArgumentError("Attempting to assign a new relation '%s' to "
-                "a non-primary mapper on class '%s'.  New relations can only be "
-                "added to the primary mapper, i.e. the very first "
-                "mapper created for class '%s' " % (self.key, self.parent.class_.__name__, self.parent.class_.__name__))
-        
-=======
             self._dependency_processor = \
                 dependency.DependencyProcessor.from_relationship(self)
     
@@ -1612,7 +1374,6 @@
     def _use_get(self):
         """memoize the 'use_get' attribute of this RelationshipLoader's
         lazyloader."""
->>>>>>> a967dffb
 
         strategy = self._get_strategy(strategies.LazyLoader)
         return strategy.use_get
@@ -1627,9 +1388,6 @@
     def _is_self_referential(self):
         return self.mapper.common_parent(self.parent)
 
-<<<<<<< HEAD
-    def _create_joins(self, source_polymorphic=False, source_selectable=None, dest_polymorphic=False, dest_selectable=None, of_type=None):
-=======
     def per_property_preprocessors(self, uow):
         if not self.viewonly and self._dependency_processor:
             self._dependency_processor.per_property_preprocessors(uow)
@@ -1637,7 +1395,6 @@
     def _create_joins(self, source_polymorphic=False, 
                             source_selectable=None, dest_polymorphic=False, 
                             dest_selectable=None, of_type=None):
->>>>>>> a967dffb
         if source_selectable is None:
             if source_polymorphic and self.parent.with_polymorphic:
                 source_selectable = self.parent._with_polymorphic_selectable
@@ -1727,86 +1484,6 @@
             target_adapter,
             )
 
-<<<<<<< HEAD
-        return (primaryjoin, secondaryjoin, 
-                (source_selectable or self.parent.local_table), 
-                (dest_selectable or self.mapper.local_table), secondary, target_adapter)
-
-    def _get_join(self, parent, primary=True, secondary=True, polymorphic_parent=True):
-        """deprecated.  use primary_join_against(), secondary_join_against(), full_join_against()"""
-
-        pj, sj, source, dest, secondarytable, adapter = self._create_joins(source_polymorphic=polymorphic_parent)
-
-        if primary and secondary:
-            return pj & sj
-        elif primary:
-            return pj
-        elif secondary:
-            return sj
-        else:
-            raise AssertionError("illegal condition")
-
-    def register_dependencies(self, uowcommit):
-        if not self.viewonly:
-            self._dependency_processor.register_dependencies(uowcommit)
-
-    def register_processors(self, uowcommit):
-        if not self.viewonly:
-            self._dependency_processor.register_processors(uowcommit)
-
-PropertyLoader = RelationProperty
-log.class_logger(RelationProperty)
-
-class BackRef(object):
-    """Attached to a RelationProperty to indicate a complementary reverse relationship.
-
-    Handles the job of creating the opposite RelationProperty according to configuration.
-    
-    Alternatively, two explicit RelationProperty objects can be associated bidirectionally
-    using the back_populates keyword argument on each.
-    
-    """
-
-    def __init__(self, key, _prop=None, **kwargs):
-        self.key = key
-        self.kwargs = kwargs
-        self.prop = _prop
-        self.extension = attributes.GenericBackrefExtension(self.key)
-
-    def compile(self, prop):
-        if self.prop:
-            return
-
-        self.prop = prop
-
-        mapper = prop.mapper.primary_mapper()
-        if mapper._get_property(self.key, raiseerr=False) is None:
-            if prop.secondary:
-                pj = self.kwargs.pop('primaryjoin', prop.secondaryjoin)
-                sj = self.kwargs.pop('secondaryjoin', prop.primaryjoin)
-            else:
-                pj = self.kwargs.pop('primaryjoin', prop.primaryjoin)
-                sj = self.kwargs.pop('secondaryjoin', None)
-                if sj:
-                    raise sa_exc.InvalidRequestError(
-                        "Can't assign 'secondaryjoin' on a backref against "
-                        "a non-secondary relation.")
-            
-            foreign_keys = self.kwargs.pop('foreign_keys', prop._foreign_keys)
-            
-            parent = prop.parent.primary_mapper()
-            self.kwargs.setdefault('viewonly', prop.viewonly)
-            self.kwargs.setdefault('post_update', prop.post_update)
-
-            relation = RelationProperty(parent, prop.secondary, pj, sj, foreign_keys=foreign_keys,
-                                      backref=BackRef(prop.key, _prop=prop),
-                                      **self.kwargs)
-
-            mapper._configure_property(self.key, relation);
-
-            prop._add_reverse_property(self.key)
-=======
->>>>>>> a967dffb
 
 PropertyLoader = RelationProperty = RelationshipProperty
 log.class_logger(RelationshipProperty)
