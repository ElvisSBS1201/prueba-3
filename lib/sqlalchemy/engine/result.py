# engine/result.py
# Copyright (C) 2005-2024 the SQLAlchemy authors and contributors
# <see AUTHORS file>
#
# This module is part of SQLAlchemy and is released under
# the MIT License: https://www.opensource.org/licenses/mit-license.php

"""Define generic result set constructs."""

from __future__ import annotations

from enum import Enum
import functools
import itertools
import operator
import typing
from typing import Any
from typing import Callable
from typing import cast
from typing import Dict
from typing import Generic
from typing import Iterable
from typing import Iterator
from typing import List
from typing import Mapping
from typing import NoReturn
from typing import Optional
from typing import overload
from typing import Sequence
from typing import Set
from typing import Tuple
from typing import TYPE_CHECKING
from typing import TypeVar
from typing import Union

from .row import Row
from .row import RowMapping
from .. import exc
from .. import util
from ..sql.base import _generative
from ..sql.base import HasMemoized
from ..sql.base import InPlaceGenerative
from ..util import deprecated
from ..util import HasMemoized_ro_memoized_attribute
from ..util import NONE_SET
from ..util._has_cy import HAS_CYEXTENSION
from ..util.typing import Literal
from ..util.typing import Self
from ..util.typing import TupleAny
from ..util.typing import TypeVarTuple
from ..util.typing import Unpack

if typing.TYPE_CHECKING or not HAS_CYEXTENSION:
    from ._py_row import tuplegetter as tuplegetter
else:
    from sqlalchemy.cyextension.resultproxy import tuplegetter as tuplegetter

if typing.TYPE_CHECKING:
    from ..sql.schema import Column
    from ..sql.type_api import _ResultProcessorType

_KeyType = Union[str, "Column[Any]"]
_KeyIndexType = Union[str, "Column[Any]", int]

# is overridden in cursor using _CursorKeyMapRecType
_KeyMapRecType = Any

_KeyMapType = Mapping[_KeyType, _KeyMapRecType]


_RowData = Union[Row[Unpack[TupleAny]], RowMapping, Any]
"""A generic form of "row" that accommodates for the different kinds of
"rows" that different result objects return, including row, row mapping, and
scalar values"""

_RawRowType = Tuple[Any, ...]
"""represents the kind of row we get from a DBAPI cursor"""

_R = TypeVar("_R", bound=_RowData)
_T = TypeVar("_T", bound=Any)
_Ts = TypeVarTuple("_Ts")

_InterimRowType = Union[_R, _RawRowType]
"""a catchall "anything" kind of return type that can be applied
across all the result types

"""

_InterimSupportsScalarsRowType = Union[Row[Unpack[_RawRowType]], Any]

_ProcessorsType = Sequence[Optional["_ResultProcessorType[Any]"]]
_TupleGetterType = Callable[[Sequence[Any]], Sequence[Any]]
_UniqueFilterType = Callable[[Any], Any]
_UniqueFilterStateType = Tuple[Set[Any], Optional[_UniqueFilterType]]


class ResultMetaData:
    """Base for metadata about result rows."""

    __slots__ = ()

    _tuplefilter: Optional[_TupleGetterType] = None
    _translated_indexes: Optional[Sequence[int]] = None
    _unique_filters: Optional[Sequence[Callable[[Any], Any]]] = None
    _keymap: _KeyMapType
    _keys: Sequence[str]
    _processors: Optional[_ProcessorsType]
    _key_to_index: Mapping[_KeyType, int]

    @property
    def keys(self) -> RMKeyView:
        return RMKeyView(self)

    def _has_key(self, key: object) -> bool:
        raise NotImplementedError()

    def _for_freeze(self) -> ResultMetaData:
        raise NotImplementedError()

    @overload
    def _key_fallback(
        self, key: Any, err: Optional[Exception], raiseerr: Literal[True] = ...
    ) -> NoReturn:
        ...

    @overload
    def _key_fallback(
        self,
        key: Any,
        err: Optional[Exception],
        raiseerr: Literal[False] = ...,
    ) -> None:
        ...

    @overload
    def _key_fallback(
        self, key: Any, err: Optional[Exception], raiseerr: bool = ...
    ) -> Optional[NoReturn]:
        ...

    def _key_fallback(
        self, key: Any, err: Optional[Exception], raiseerr: bool = True
    ) -> Optional[NoReturn]:
        assert raiseerr
        raise KeyError(key) from err

    def _raise_for_ambiguous_column_name(
        self, rec: _KeyMapRecType
    ) -> NoReturn:
        raise NotImplementedError(
            "ambiguous column name logic is implemented for "
            "CursorResultMetaData"
        )

    def _index_for_key(
        self, key: _KeyIndexType, raiseerr: bool
    ) -> Optional[int]:
        raise NotImplementedError()

    def _indexes_for_keys(
        self, keys: Sequence[_KeyIndexType]
    ) -> Sequence[int]:
        raise NotImplementedError()

    def _metadata_for_keys(
        self, keys: Sequence[_KeyIndexType]
    ) -> Iterator[_KeyMapRecType]:
        raise NotImplementedError()

    def _reduce(self, keys: Sequence[_KeyIndexType]) -> ResultMetaData:
        raise NotImplementedError()

    def _getter(
        self, key: Any, raiseerr: bool = True
    ) -> Optional[Callable[[Row[Unpack[TupleAny]]], Any]]:
        index = self._index_for_key(key, raiseerr)

        if index is not None:
            return operator.itemgetter(index)
        else:
            return None

    def _row_as_tuple_getter(
        self, keys: Sequence[_KeyIndexType]
    ) -> _TupleGetterType:
        indexes = self._indexes_for_keys(keys)
        return tuplegetter(*indexes)

    def _make_key_to_index(
        self, keymap: Mapping[_KeyType, Sequence[Any]], index: int
    ) -> Mapping[_KeyType, int]:
        return {
            key: rec[index]
            for key, rec in keymap.items()
            if rec[index] is not None
        }

    def _key_not_found(self, key: Any, attr_error: bool) -> NoReturn:
        if key in self._keymap:
            # the index must be none in this case
            self._raise_for_ambiguous_column_name(self._keymap[key])
        else:
            # unknown key
            if attr_error:
                try:
                    self._key_fallback(key, None)
                except KeyError as ke:
                    raise AttributeError(ke.args[0]) from ke
            else:
                self._key_fallback(key, None)

    @property
    def _effective_processors(self) -> Optional[_ProcessorsType]:
        if not self._processors or NONE_SET.issuperset(self._processors):
            return None
        else:
            return self._processors


class RMKeyView(typing.KeysView[Any]):
    __slots__ = ("_parent", "_keys")

    _parent: ResultMetaData
    _keys: Sequence[str]

    def __init__(self, parent: ResultMetaData):
        self._parent = parent
        self._keys = [k for k in parent._keys if k is not None]

    def __len__(self) -> int:
        return len(self._keys)

    def __repr__(self) -> str:
        return "{0.__class__.__name__}({0._keys!r})".format(self)

    def __iter__(self) -> Iterator[str]:
        return iter(self._keys)

    def __contains__(self, item: Any) -> bool:
        if isinstance(item, int):
            return False

        # note this also includes special key fallback behaviors
        # which also don't seem to be tested in test_resultset right now
        return self._parent._has_key(item)

    def __eq__(self, other: Any) -> bool:
        return list(other) == list(self)

    def __ne__(self, other: Any) -> bool:
        return list(other) != list(self)


class SimpleResultMetaData(ResultMetaData):
    """result metadata for in-memory collections."""

    __slots__ = (
        "_keys",
        "_keymap",
        "_processors",
        "_tuplefilter",
        "_translated_indexes",
        "_unique_filters",
        "_key_to_index",
    )

    _keys: Sequence[str]

    def __init__(
        self,
        keys: Sequence[str],
        extra: Optional[Sequence[Any]] = None,
        _processors: Optional[_ProcessorsType] = None,
        _tuplefilter: Optional[_TupleGetterType] = None,
        _translated_indexes: Optional[Sequence[int]] = None,
        _unique_filters: Optional[Sequence[Callable[[Any], Any]]] = None,
    ):
        self._keys = list(keys)
        self._tuplefilter = _tuplefilter
        self._translated_indexes = _translated_indexes
        self._unique_filters = _unique_filters
        if extra:
            recs_names = [
                (
                    (name,) + (extras if extras else ()),
                    (index, name, extras),
                )
                for index, (name, extras) in enumerate(zip(self._keys, extra))
            ]
        else:
            recs_names = [
                ((name,), (index, name, ()))
                for index, name in enumerate(self._keys)
            ]

        self._keymap = {key: rec for keys, rec in recs_names for key in keys}

        self._processors = _processors

        self._key_to_index = self._make_key_to_index(self._keymap, 0)

    def _has_key(self, key: object) -> bool:
        return key in self._keymap

    def _for_freeze(self) -> ResultMetaData:
        unique_filters = self._unique_filters
        if unique_filters and self._tuplefilter:
            unique_filters = self._tuplefilter(unique_filters)

        # TODO: are we freezing the result with or without uniqueness
        # applied?
        return SimpleResultMetaData(
            self._keys,
            extra=[self._keymap[key][2] for key in self._keys],
            _unique_filters=unique_filters,
        )

    def __getstate__(self) -> Dict[str, Any]:
        return {
            "_keys": self._keys,
            "_translated_indexes": self._translated_indexes,
        }

    def __setstate__(self, state: Dict[str, Any]) -> None:
        if state["_translated_indexes"]:
            _translated_indexes = state["_translated_indexes"]
            _tuplefilter = tuplegetter(*_translated_indexes)
        else:
            _translated_indexes = _tuplefilter = None
        self.__init__(  # type: ignore
            state["_keys"],
            _translated_indexes=_translated_indexes,
            _tuplefilter=_tuplefilter,
        )

<<<<<<< HEAD
    def _contains(self, value: Any, row: Row[Unpack[_RawRowType]]) -> bool:
        return value in row._data

=======
>>>>>>> 8f4ac0c0
    def _index_for_key(self, key: Any, raiseerr: bool = True) -> int:
        if int in key.__class__.__mro__:
            key = self._keys[key]
        try:
            rec = self._keymap[key]
        except KeyError as ke:
            rec = self._key_fallback(key, ke, raiseerr)

        return rec[0]  # type: ignore[no-any-return]

    def _indexes_for_keys(self, keys: Sequence[Any]) -> Sequence[int]:
        return [self._keymap[key][0] for key in keys]

    def _metadata_for_keys(
        self, keys: Sequence[Any]
    ) -> Iterator[_KeyMapRecType]:
        for key in keys:
            if int in key.__class__.__mro__:
                key = self._keys[key]

            try:
                rec = self._keymap[key]
            except KeyError as ke:
                rec = self._key_fallback(key, ke, True)

            yield rec

    def _reduce(self, keys: Sequence[Any]) -> ResultMetaData:
        try:
            metadata_for_keys = [
                self._keymap[
                    self._keys[key] if int in key.__class__.__mro__ else key
                ]
                for key in keys
            ]
        except KeyError as ke:
            self._key_fallback(ke.args[0], ke, True)

        indexes: Sequence[int]
        new_keys: Sequence[str]
        extra: Sequence[Any]
        indexes, new_keys, extra = zip(*metadata_for_keys)

        if self._translated_indexes:
            indexes = [self._translated_indexes[idx] for idx in indexes]

        tup = tuplegetter(*indexes)

        new_metadata = SimpleResultMetaData(
            new_keys,
            extra=extra,
            _tuplefilter=tup,
            _translated_indexes=indexes,
            _processors=self._processors,
            _unique_filters=self._unique_filters,
        )

        return new_metadata


def result_tuple(
    fields: Sequence[str], extra: Optional[Any] = None
) -> Callable[[Iterable[Any]], Row[Unpack[_RawRowType]]]:
    parent = SimpleResultMetaData(fields, extra)
    return functools.partial(
        Row, parent, parent._effective_processors, parent._key_to_index
    )


# a symbol that indicates to internal Result methods that
# "no row is returned".  We can't use None for those cases where a scalar
# filter is applied to rows.
class _NoRow(Enum):
    _NO_ROW = 0


_NO_ROW = _NoRow._NO_ROW


class ResultInternal(InPlaceGenerative, Generic[_R]):
    __slots__ = ()

    _real_result: Optional[Result[Unpack[TupleAny]]] = None
    _generate_rows: bool = True
    _row_logging_fn: Optional[Callable[[Any], Any]]

    _unique_filter_state: Optional[_UniqueFilterStateType] = None
    _post_creational_filter: Optional[Callable[[Any], Any]] = None
    _is_cursor = False

    _metadata: ResultMetaData

    _source_supports_scalars: bool

    def _fetchiter_impl(
        self,
    ) -> Iterator[_InterimRowType[Row[Unpack[TupleAny]]]]:
        raise NotImplementedError()

    def _fetchone_impl(
        self, hard_close: bool = False
    ) -> Optional[_InterimRowType[Row[Unpack[TupleAny]]]]:
        raise NotImplementedError()

    def _fetchmany_impl(
        self, size: Optional[int] = None
    ) -> List[_InterimRowType[Row[Unpack[TupleAny]]]]:
        raise NotImplementedError()

    def _fetchall_impl(
        self,
    ) -> List[_InterimRowType[Row[Unpack[TupleAny]]]]:
        raise NotImplementedError()

    def _soft_close(self, hard: bool = False) -> None:
        raise NotImplementedError()

    @HasMemoized_ro_memoized_attribute
    def _row_getter(self) -> Optional[Callable[..., _R]]:
        real_result: Result[Unpack[TupleAny]] = (
            self._real_result
            if self._real_result
            else cast("Result[Unpack[TupleAny]]", self)
        )

        if real_result._source_supports_scalars:
            if not self._generate_rows:
                return None
            else:
                _proc = Row

                def process_row(
                    metadata: ResultMetaData,
                    processors: Optional[_ProcessorsType],
                    key_to_index: Mapping[_KeyType, int],
                    scalar_obj: Any,
                ) -> Row[Unpack[_RawRowType]]:
                    return _proc(
                        metadata, processors, key_to_index, (scalar_obj,)
                    )

        else:
            process_row = Row  # type: ignore

        metadata = self._metadata

        key_to_index = metadata._key_to_index
        processors = metadata._effective_processors
        tf = metadata._tuplefilter

        if tf and not real_result._source_supports_scalars:
            if processors:
                processors = tf(processors)

            _make_row_orig: Callable[..., _R] = functools.partial(  # type: ignore  # noqa E501
                process_row, metadata, processors, key_to_index
            )

            fixed_tf = tf

            def make_row(row: _InterimRowType[Row[Unpack[TupleAny]]]) -> _R:
                return _make_row_orig(fixed_tf(row))

        else:
            make_row = functools.partial(  # type: ignore
                process_row, metadata, processors, key_to_index
            )

        if real_result._row_logging_fn:
            _log_row = real_result._row_logging_fn
            _make_row = make_row

            def make_row(row: _InterimRowType[Row[Unpack[TupleAny]]]) -> _R:
                return _log_row(_make_row(row))  # type: ignore

        return make_row

    @HasMemoized_ro_memoized_attribute
    def _iterator_getter(self) -> Callable[..., Iterator[_R]]:
        make_row = self._row_getter

        post_creational_filter = self._post_creational_filter

        if self._unique_filter_state:
            uniques, strategy = self._unique_strategy

            def iterrows(self: Result[Unpack[TupleAny]]) -> Iterator[_R]:
                for raw_row in self._fetchiter_impl():
                    obj: _InterimRowType[Any] = (
                        make_row(raw_row) if make_row else raw_row
                    )
                    hashed = strategy(obj) if strategy else obj
                    if hashed in uniques:
                        continue
                    uniques.add(hashed)
                    if post_creational_filter:
                        obj = post_creational_filter(obj)
                    yield obj  # type: ignore

        else:

            def iterrows(self: Result[Unpack[TupleAny]]) -> Iterator[_R]:
                for raw_row in self._fetchiter_impl():
                    row: _InterimRowType[Any] = (
                        make_row(raw_row) if make_row else raw_row
                    )
                    if post_creational_filter:
                        row = post_creational_filter(row)
                    yield row  # type: ignore

        return iterrows

    def _raw_all_rows(self) -> List[_R]:
        make_row = self._row_getter
        assert make_row is not None
        rows = self._fetchall_impl()
        return [make_row(row) for row in rows]

    def _allrows(self) -> List[_R]:
        post_creational_filter = self._post_creational_filter

        make_row = self._row_getter

        rows = self._fetchall_impl()
        made_rows: List[_InterimRowType[_R]]
        if make_row:
            made_rows = [make_row(row) for row in rows]
        else:
            made_rows = rows  # type: ignore

        interim_rows: List[_R]

        if self._unique_filter_state:
            uniques, strategy = self._unique_strategy

            interim_rows = [
                made_row  # type: ignore
                for made_row, sig_row in [
                    (
                        made_row,
                        strategy(made_row) if strategy else made_row,
                    )
                    for made_row in made_rows
                ]
                if sig_row not in uniques and not uniques.add(sig_row)  # type: ignore # noqa: E501
            ]
        else:
            interim_rows = made_rows  # type: ignore

        if post_creational_filter:
            interim_rows = [
                post_creational_filter(row) for row in interim_rows
            ]
        return interim_rows

    @HasMemoized_ro_memoized_attribute
    def _onerow_getter(
        self,
    ) -> Callable[..., Union[Literal[_NoRow._NO_ROW], _R]]:
        make_row = self._row_getter

        post_creational_filter = self._post_creational_filter

        if self._unique_filter_state:
            uniques, strategy = self._unique_strategy

            def onerow(self: Result[Unpack[TupleAny]]) -> Union[_NoRow, _R]:
                _onerow = self._fetchone_impl
                while True:
                    row = _onerow()
                    if row is None:
                        return _NO_ROW
                    else:
                        obj: _InterimRowType[Any] = (
                            make_row(row) if make_row else row
                        )
                        hashed = strategy(obj) if strategy else obj
                        if hashed in uniques:
                            continue
                        else:
                            uniques.add(hashed)
                        if post_creational_filter:
                            obj = post_creational_filter(obj)
                        return obj  # type: ignore

        else:

            def onerow(self: Result[Unpack[TupleAny]]) -> Union[_NoRow, _R]:
                row = self._fetchone_impl()
                if row is None:
                    return _NO_ROW
                else:
                    interim_row: _InterimRowType[Any] = (
                        make_row(row) if make_row else row
                    )
                    if post_creational_filter:
                        interim_row = post_creational_filter(interim_row)
                    return interim_row  # type: ignore

        return onerow

    @HasMemoized_ro_memoized_attribute
    def _manyrow_getter(self) -> Callable[..., List[_R]]:
        make_row = self._row_getter

        post_creational_filter = self._post_creational_filter

        if self._unique_filter_state:
            uniques, strategy = self._unique_strategy

            def filterrows(
                make_row: Optional[Callable[..., _R]],
                rows: List[Any],
                strategy: Optional[Callable[[List[Any]], Any]],
                uniques: Set[Any],
            ) -> List[_R]:
                if make_row:
                    rows = [make_row(row) for row in rows]

                if strategy:
                    made_rows = (
                        (made_row, strategy(made_row)) for made_row in rows
                    )
                else:
                    made_rows = ((made_row, made_row) for made_row in rows)
                return [
                    made_row
                    for made_row, sig_row in made_rows
                    if sig_row not in uniques and not uniques.add(sig_row)  # type: ignore  # noqa: E501
                ]

            def manyrows(
                self: ResultInternal[_R], num: Optional[int]
            ) -> List[_R]:
                collect: List[_R] = []

                _manyrows = self._fetchmany_impl

                if num is None:
                    # if None is passed, we don't know the default
                    # manyrows number, DBAPI has this as cursor.arraysize
                    # different DBAPIs / fetch strategies may be different.
                    # do a fetch to find what the number is.  if there are
                    # only fewer rows left, then it doesn't matter.
                    real_result = (
                        self._real_result
                        if self._real_result
                        else cast("Result[Unpack[TupleAny]]", self)
                    )
                    if real_result._yield_per:
                        num_required = num = real_result._yield_per
                    else:
                        rows = _manyrows(num)
                        num = len(rows)
                        assert make_row is not None
                        collect.extend(
                            filterrows(make_row, rows, strategy, uniques)
                        )
                        num_required = num - len(collect)
                else:
                    num_required = num

                assert num is not None

                while num_required:
                    rows = _manyrows(num_required)
                    if not rows:
                        break

                    collect.extend(
                        filterrows(make_row, rows, strategy, uniques)
                    )
                    num_required = num - len(collect)

                if post_creational_filter:
                    collect = [post_creational_filter(row) for row in collect]
                return collect

        else:

            def manyrows(
                self: ResultInternal[_R], num: Optional[int]
            ) -> List[_R]:
                if num is None:
                    real_result = (
                        self._real_result
                        if self._real_result
                        else cast("Result[Unpack[TupleAny]]", self)
                    )
                    num = real_result._yield_per

                rows: List[_InterimRowType[Any]] = self._fetchmany_impl(num)
                if make_row:
                    rows = [make_row(row) for row in rows]
                if post_creational_filter:
                    rows = [post_creational_filter(row) for row in rows]
                return rows  # type: ignore

        return manyrows

    @overload
    def _only_one_row(
        self,
        raise_for_second_row: bool,
        raise_for_none: Literal[True],
        scalar: bool,
    ) -> _R:
        ...

    @overload
    def _only_one_row(
        self,
        raise_for_second_row: bool,
        raise_for_none: bool,
        scalar: bool,
    ) -> Optional[_R]:
        ...

    def _only_one_row(
        self,
        raise_for_second_row: bool,
        raise_for_none: bool,
        scalar: bool,
    ) -> Optional[_R]:
        onerow = self._fetchone_impl

        row: Optional[_InterimRowType[Any]] = onerow(hard_close=True)
        if row is None:
            if raise_for_none:
                raise exc.NoResultFound(
                    "No row was found when one was required"
                )
            else:
                return None

        if scalar and self._source_supports_scalars:
            self._generate_rows = False
            make_row = None
        else:
            make_row = self._row_getter

        try:
            row = make_row(row) if make_row else row
        except:
            self._soft_close(hard=True)
            raise

        if raise_for_second_row:
            if self._unique_filter_state:
                # for no second row but uniqueness, need to essentially
                # consume the entire result :(
                uniques, strategy = self._unique_strategy

                existing_row_hash = strategy(row) if strategy else row

                while True:
                    next_row: Any = onerow(hard_close=True)
                    if next_row is None:
                        next_row = _NO_ROW
                        break

                    try:
                        next_row = make_row(next_row) if make_row else next_row

                        if strategy:
                            assert next_row is not _NO_ROW
                            if existing_row_hash == strategy(next_row):
                                continue
                        elif row == next_row:
                            continue
                        # here, we have a row and it's different
                        break
                    except:
                        self._soft_close(hard=True)
                        raise
            else:
                next_row = onerow(hard_close=True)
                if next_row is None:
                    next_row = _NO_ROW

            if next_row is not _NO_ROW:
                self._soft_close(hard=True)
                raise exc.MultipleResultsFound(
                    "Multiple rows were found when exactly one was required"
                    if raise_for_none
                    else "Multiple rows were found when one or none "
                    "was required"
                )
        else:
            next_row = _NO_ROW
            # if we checked for second row then that would have
            # closed us :)
            self._soft_close(hard=True)

        if not scalar:
            post_creational_filter = self._post_creational_filter
            if post_creational_filter:
                row = post_creational_filter(row)

        if scalar and make_row:
            return row[0]  # type: ignore
        else:
            return row  # type: ignore

    def _iter_impl(self) -> Iterator[_R]:
        return self._iterator_getter(self)

    def _next_impl(self) -> _R:
        row = self._onerow_getter(self)
        if row is _NO_ROW:
            raise StopIteration()
        else:
            return row

    @_generative
    def _column_slices(self, indexes: Sequence[_KeyIndexType]) -> Self:
        real_result = (
            self._real_result
            if self._real_result
            else cast("Result[Unpack[TupleAny]]", self)
        )

        if not real_result._source_supports_scalars or len(indexes) != 1:
            self._metadata = self._metadata._reduce(indexes)

        assert self._generate_rows

        return self

    @HasMemoized.memoized_attribute
    def _unique_strategy(self) -> _UniqueFilterStateType:
        assert self._unique_filter_state is not None
        uniques, strategy = self._unique_filter_state

        real_result = (
            self._real_result
            if self._real_result is not None
            else cast("Result[Unpack[TupleAny]]", self)
        )

        if not strategy and self._metadata._unique_filters:
            if (
                real_result._source_supports_scalars
                and not self._generate_rows
            ):
                strategy = self._metadata._unique_filters[0]
            else:
                filters = self._metadata._unique_filters
                if self._metadata._tuplefilter:
                    filters = self._metadata._tuplefilter(filters)

                strategy = operator.methodcaller("_filter_on_values", filters)
        return uniques, strategy


class _WithKeys:
    __slots__ = ()

    _metadata: ResultMetaData

    # used mainly to share documentation on the keys method.
    def keys(self) -> RMKeyView:
        """Return an iterable view which yields the string keys that would
        be represented by each :class:`_engine.Row`.

        The keys can represent the labels of the columns returned by a core
        statement or the names of the orm classes returned by an orm
        execution.

        The view also can be tested for key containment using the Python
        ``in`` operator, which will test both for the string keys represented
        in the view, as well as for alternate keys such as column objects.

        .. versionchanged:: 1.4 a key view object is returned rather than a
           plain list.


        """
        return self._metadata.keys


class Result(_WithKeys, ResultInternal[Row[Unpack[_Ts]]]):
    """Represent a set of database results.

    .. versionadded:: 1.4  The :class:`_engine.Result` object provides a
       completely updated usage model and calling facade for SQLAlchemy
       Core and SQLAlchemy ORM.   In Core, it forms the basis of the
       :class:`_engine.CursorResult` object which replaces the previous
       :class:`_engine.ResultProxy` interface.   When using the ORM, a
       higher level object called :class:`_engine.ChunkedIteratorResult`
       is normally used.

    .. note:: In SQLAlchemy 1.4 and above, this object is
       used for ORM results returned by :meth:`_orm.Session.execute`, which can
       yield instances of ORM mapped objects either individually or within
       tuple-like rows. Note that the :class:`_engine.Result` object does not
       deduplicate instances or rows automatically as is the case with the
       legacy :class:`_orm.Query` object. For in-Python de-duplication of
       instances or rows, use the :meth:`_engine.Result.unique` modifier
       method.

    .. seealso::

        :ref:`tutorial_fetching_rows` - in the :doc:`/tutorial/index`

    """

    __slots__ = ("_metadata", "__dict__")

    _row_logging_fn: Optional[
        Callable[[Row[Unpack[TupleAny]]], Row[Unpack[TupleAny]]]
    ] = None

    _source_supports_scalars: bool = False

    _yield_per: Optional[int] = None

    _attributes: util.immutabledict[Any, Any] = util.immutabledict()

    def __init__(self, cursor_metadata: ResultMetaData):
        self._metadata = cursor_metadata

    def __enter__(self) -> Self:
        return self

    def __exit__(self, type_: Any, value: Any, traceback: Any) -> None:
        self.close()

    def close(self) -> None:
        """close this :class:`_engine.Result`.

        The behavior of this method is implementation specific, and is
        not implemented by default.    The method should generally end
        the resources in use by the result object and also cause any
        subsequent iteration or row fetching to raise
        :class:`.ResourceClosedError`.

        .. versionadded:: 1.4.27 - ``.close()`` was previously not generally
           available for all :class:`_engine.Result` classes, instead only
           being available on the :class:`_engine.CursorResult` returned for
           Core statement executions. As most other result objects, namely the
           ones used by the ORM, are proxying a :class:`_engine.CursorResult`
           in any case, this allows the underlying cursor result to be closed
           from the outside facade for the case when the ORM query is using
           the ``yield_per`` execution option where it does not immediately
           exhaust and autoclose the database cursor.

        """
        self._soft_close(hard=True)

    @property
    def _soft_closed(self) -> bool:
        raise NotImplementedError()

    @property
    def closed(self) -> bool:
        """return ``True`` if this :class:`_engine.Result` reports .closed

        .. versionadded:: 1.4.43

        """
        raise NotImplementedError()

    @_generative
    def yield_per(self, num: int) -> Self:
        """Configure the row-fetching strategy to fetch ``num`` rows at a time.

        This impacts the underlying behavior of the result when iterating over
        the result object, or otherwise making use of  methods such as
        :meth:`_engine.Result.fetchone` that return one row at a time.   Data
        from the underlying cursor or other data source will be buffered up to
        this many rows in memory, and the buffered collection will then be
        yielded out one row at a time or as many rows are requested. Each time
        the buffer clears, it will be refreshed to this many rows or as many
        rows remain if fewer remain.

        The :meth:`_engine.Result.yield_per` method is generally used in
        conjunction with the
        :paramref:`_engine.Connection.execution_options.stream_results`
        execution option, which will allow the database dialect in use to make
        use of a server side cursor, if the DBAPI supports a specific "server
        side cursor" mode separate from its default mode of operation.

        .. tip::

            Consider using the
            :paramref:`_engine.Connection.execution_options.yield_per`
            execution option, which will simultaneously set
            :paramref:`_engine.Connection.execution_options.stream_results`
            to ensure the use of server side cursors, as well as automatically
            invoke the :meth:`_engine.Result.yield_per` method to establish
            a fixed row buffer size at once.

            The :paramref:`_engine.Connection.execution_options.yield_per`
            execution option is available for ORM operations, with
            :class:`_orm.Session`-oriented use described at
            :ref:`orm_queryguide_yield_per`. The Core-only version which works
            with :class:`_engine.Connection` is new as of SQLAlchemy 1.4.40.

        .. versionadded:: 1.4

        :param num: number of rows to fetch each time the buffer is refilled.
         If set to a value below 1, fetches all rows for the next buffer.

        .. seealso::

            :ref:`engine_stream_results` - describes Core behavior for
            :meth:`_engine.Result.yield_per`

            :ref:`orm_queryguide_yield_per` - in the :ref:`queryguide_toplevel`

        """
        self._yield_per = num
        return self

    @_generative
    def unique(self, strategy: Optional[_UniqueFilterType] = None) -> Self:
        """Apply unique filtering to the objects returned by this
        :class:`_engine.Result`.

        When this filter is applied with no arguments, the rows or objects
        returned will filtered such that each row is returned uniquely. The
        algorithm used to determine this uniqueness is by default the Python
        hashing identity of the whole tuple.   In some cases a specialized
        per-entity hashing scheme may be used, such as when using the ORM, a
        scheme is applied which  works against the primary key identity of
        returned objects.

        The unique filter is applied **after all other filters**, which means
        if the columns returned have been refined using a method such as the
        :meth:`_engine.Result.columns` or :meth:`_engine.Result.scalars`
        method, the uniquing is applied to **only the column or columns
        returned**.   This occurs regardless of the order in which these
        methods have been called upon the :class:`_engine.Result` object.

        The unique filter also changes the calculus used for methods like
        :meth:`_engine.Result.fetchmany` and :meth:`_engine.Result.partitions`.
        When using :meth:`_engine.Result.unique`, these methods will continue
        to yield the number of rows or objects requested, after uniquing
        has been applied.  However, this necessarily impacts the buffering
        behavior of the underlying cursor or datasource, such that multiple
        underlying calls to ``cursor.fetchmany()`` may be necessary in order
        to accumulate enough objects in order to provide a unique collection
        of the requested size.

        :param strategy: a callable that will be applied to rows or objects
         being iterated, which should return an object that represents the
         unique value of the row.   A Python ``set()`` is used to store
         these identities.   If not passed, a default uniqueness strategy
         is used which may have been assembled by the source of this
         :class:`_engine.Result` object.

        """
        self._unique_filter_state = (set(), strategy)
        return self

    def columns(self, *col_expressions: _KeyIndexType) -> Self:
        r"""Establish the columns that should be returned in each row.

        This method may be used to limit the columns returned as well
        as to reorder them.   The given list of expressions are normally
        a series of integers or string key names.   They may also be
        appropriate :class:`.ColumnElement` objects which correspond to
        a given statement construct.

        .. versionchanged:: 2.0  Due to a bug in 1.4, the
           :meth:`_engine.Result.columns` method had an incorrect behavior
           where calling upon the method with just one index would cause the
           :class:`_engine.Result` object to yield scalar values rather than
           :class:`_engine.Row` objects.   In version 2.0, this behavior
           has been corrected such that calling upon
           :meth:`_engine.Result.columns` with a single index will
           produce a :class:`_engine.Result` object that continues
           to yield :class:`_engine.Row` objects, which include
           only a single column.

        E.g.::

            statement = select(table.c.x, table.c.y, table.c.z)
            result = connection.execute(statement)

            for z, y in result.columns('z', 'y'):
                # ...


        Example of using the column objects from the statement itself::

            for z, y in result.columns(
                    statement.selected_columns.c.z,
                    statement.selected_columns.c.y
            ):
                # ...

        .. versionadded:: 1.4

        :param \*col_expressions: indicates columns to be returned.  Elements
         may be integer row indexes, string column names, or appropriate
         :class:`.ColumnElement` objects corresponding to a select construct.

        :return: this :class:`_engine.Result` object with the modifications
         given.

        """
        return self._column_slices(col_expressions)

    @overload
    def scalars(self: Result[_T, Unpack[_RawRowType]]) -> ScalarResult[_T]:
        ...

    @overload
    def scalars(
        self: Result[_T, Unpack[_RawRowType]], index: Literal[0]
    ) -> ScalarResult[_T]:
        ...

    @overload
    def scalars(self, index: _KeyIndexType = 0) -> ScalarResult[Any]:
        ...

    def scalars(self, index: _KeyIndexType = 0) -> ScalarResult[Any]:
        """Return a :class:`_engine.ScalarResult` filtering object which
        will return single elements rather than :class:`_row.Row` objects.

        E.g.::

            >>> result = conn.execute(text("select int_id from table"))
            >>> result.scalars().all()
            [1, 2, 3]

        When results are fetched from the :class:`_engine.ScalarResult`
        filtering object, the single column-row that would be returned by the
        :class:`_engine.Result` is instead returned as the column's value.

        .. versionadded:: 1.4

        :param index: integer or row key indicating the column to be fetched
         from each row, defaults to ``0`` indicating the first column.

        :return: a new :class:`_engine.ScalarResult` filtering object referring
         to this :class:`_engine.Result` object.

        """
        return ScalarResult(self, index)

    def _getter(
        self, key: _KeyIndexType, raiseerr: bool = True
    ) -> Optional[Callable[[Row[Unpack[TupleAny]]], Any]]:
        """return a callable that will retrieve the given key from a
        :class:`_engine.Row`.

        """
        if self._source_supports_scalars:
            raise NotImplementedError(
                "can't use this function in 'only scalars' mode"
            )
        return self._metadata._getter(key, raiseerr)

    def _tuple_getter(self, keys: Sequence[_KeyIndexType]) -> _TupleGetterType:
        """return a callable that will retrieve the given keys from a
        :class:`_engine.Row`.

        """
        if self._source_supports_scalars:
            raise NotImplementedError(
                "can't use this function in 'only scalars' mode"
            )
        return self._metadata._row_as_tuple_getter(keys)

    def mappings(self) -> MappingResult:
        """Apply a mappings filter to returned rows, returning an instance of
        :class:`_engine.MappingResult`.

        When this filter is applied, fetching rows will return
        :class:`_engine.RowMapping` objects instead of :class:`_engine.Row`
        objects.

        .. versionadded:: 1.4

        :return: a new :class:`_engine.MappingResult` filtering object
         referring to this :class:`_engine.Result` object.

        """

        return MappingResult(self)

    @property
    @deprecated(
        "2.1.0",
        "The :attr:`.Result.t` method is deprecated, :class:`.Row` "
        "now behaves like a tuple and can unpack types directly.",
    )
    def t(self) -> TupleResult[Tuple[Unpack[_Ts]]]:
        """Apply a "typed tuple" typing filter to returned rows.

        The :attr:`_engine.Result.t` attribute is a synonym for
        calling the :meth:`_engine.Result.tuples` method.

        .. versionadded:: 2.0

        """
        return self  # type: ignore

    @deprecated(
        "2.1.0",
        "The :method:`.Result.tuples` method is deprecated, :class:`.Row` "
        "now behaves like a tuple and can unpack types directly.",
    )
    def tuples(self) -> TupleResult[Tuple[Unpack[_Ts]]]:
        """Apply a "typed tuple" typing filter to returned rows.

        This method returns the same :class:`_engine.Result` object
        at runtime,
        however annotates as returning a :class:`_engine.TupleResult` object
        that will indicate to :pep:`484` typing tools that plain typed
        ``Tuple`` instances are returned rather than rows.  This allows
        tuple unpacking and ``__getitem__`` access of :class:`_engine.Row`
        objects to by typed, for those cases where the statement invoked
        itself included typing information.

        .. versionadded:: 2.0

        :return: the :class:`_engine.TupleResult` type at typing time.

        .. seealso::

            :attr:`_engine.Result.t` - shorter synonym

            :attr:`_engine.Row._t` - :class:`_engine.Row` version

        """

        return self  # type: ignore

    def _raw_row_iterator(self) -> Iterator[_RowData]:
        """Return a safe iterator that yields raw row data.

        This is used by the :meth:`_engine.Result.merge` method
        to merge multiple compatible results together.

        """
        raise NotImplementedError()

    def __iter__(self) -> Iterator[Row[Unpack[_Ts]]]:
        return self._iter_impl()

    def __next__(self) -> Row[Unpack[_Ts]]:
        return self._next_impl()

    def partitions(
        self, size: Optional[int] = None
    ) -> Iterator[Sequence[Row[Unpack[_Ts]]]]:
        """Iterate through sub-lists of rows of the size given.

        Each list will be of the size given, excluding the last list to
        be yielded, which may have a small number of rows.  No empty
        lists will be yielded.

        The result object is automatically closed when the iterator
        is fully consumed.

        Note that the backend driver will usually buffer the entire result
        ahead of time unless the
        :paramref:`.Connection.execution_options.stream_results` execution
        option is used indicating that the driver should not pre-buffer
        results, if possible.   Not all drivers support this option and
        the option is silently ignored for those who do not.

        When using the ORM, the :meth:`_engine.Result.partitions` method
        is typically more effective from a memory perspective when it is
        combined with use of the
        :ref:`yield_per execution option <orm_queryguide_yield_per>`,
        which instructs both the DBAPI driver to use server side cursors,
        if available, as well as instructs the ORM loading internals to only
        build a certain amount of ORM objects from a result at a time before
        yielding them out.

        .. versionadded:: 1.4

        :param size: indicate the maximum number of rows to be present
         in each list yielded.  If None, makes use of the value set by
         the :meth:`_engine.Result.yield_per`, method, if it were called,
         or the :paramref:`_engine.Connection.execution_options.yield_per`
         execution option, which is equivalent in this regard.  If
         yield_per weren't set, it makes use of the
         :meth:`_engine.Result.fetchmany` default, which may be backend
         specific and not well defined.

        :return: iterator of lists

        .. seealso::

            :ref:`engine_stream_results`

            :ref:`orm_queryguide_yield_per` - in the :ref:`queryguide_toplevel`

        """

        getter = self._manyrow_getter

        while True:
            partition = getter(self, size)
            if partition:
                yield partition
            else:
                break

    def fetchall(self) -> Sequence[Row[Unpack[_Ts]]]:
        """A synonym for the :meth:`_engine.Result.all` method."""

        return self._allrows()

    def fetchone(self) -> Optional[Row[Unpack[_Ts]]]:
        """Fetch one row.

        When all rows are exhausted, returns None.

        This method is provided for backwards compatibility with
        SQLAlchemy 1.x.x.

        To fetch the first row of a result only, use the
        :meth:`_engine.Result.first` method.  To iterate through all
        rows, iterate the :class:`_engine.Result` object directly.

        :return: a :class:`_engine.Row` object if no filters are applied,
         or ``None`` if no rows remain.

        """
        row = self._onerow_getter(self)
        if row is _NO_ROW:
            return None
        else:
            return row

    def fetchmany(
        self, size: Optional[int] = None
    ) -> Sequence[Row[Unpack[_Ts]]]:
        """Fetch many rows.

        When all rows are exhausted, returns an empty list.

        This method is provided for backwards compatibility with
        SQLAlchemy 1.x.x.

        To fetch rows in groups, use the :meth:`_engine.Result.partitions`
        method.

        :return: a list of :class:`_engine.Row` objects.

        .. seealso::

            :meth:`_engine.Result.partitions`

        """

        return self._manyrow_getter(self, size)

    def all(self) -> Sequence[Row[Unpack[_Ts]]]:
        """Return all rows in a list.

        Closes the result set after invocation.   Subsequent invocations
        will return an empty list.

        .. versionadded:: 1.4

        :return: a list of :class:`_engine.Row` objects.

        .. seealso::

            :ref:`engine_stream_results` - How to stream a large result set
            without loading it completely in python.

        """

        return self._allrows()

    def first(self) -> Optional[Row[Unpack[_Ts]]]:
        """Fetch the first row or ``None`` if no row is present.

        Closes the result set and discards remaining rows.

        .. note::  This method returns one **row**, e.g. tuple, by default.
           To return exactly one single scalar value, that is, the first
           column of the first row, use the
           :meth:`_engine.Result.scalar` method,
           or combine :meth:`_engine.Result.scalars` and
           :meth:`_engine.Result.first`.

           Additionally, in contrast to the behavior of the legacy  ORM
           :meth:`_orm.Query.first` method, **no limit is applied** to the
           SQL query which was invoked to produce this
           :class:`_engine.Result`;
           for a DBAPI driver that buffers results in memory before yielding
           rows, all rows will be sent to the Python process and all but
           the first row will be discarded.

           .. seealso::

                :ref:`migration_20_unify_select`

        :return: a :class:`_engine.Row` object, or None
         if no rows remain.

        .. seealso::

            :meth:`_engine.Result.scalar`

            :meth:`_engine.Result.one`

        """

        return self._only_one_row(
            raise_for_second_row=False, raise_for_none=False, scalar=False
        )

    def one_or_none(self) -> Optional[Row[Unpack[_Ts]]]:
        """Return at most one result or raise an exception.

        Returns ``None`` if the result has no rows.
        Raises :class:`.MultipleResultsFound`
        if multiple rows are returned.

        .. versionadded:: 1.4

        :return: The first :class:`_engine.Row` or ``None`` if no row
         is available.

        :raises: :class:`.MultipleResultsFound`

        .. seealso::

            :meth:`_engine.Result.first`

            :meth:`_engine.Result.one`

        """
        return self._only_one_row(
            raise_for_second_row=True, raise_for_none=False, scalar=False
        )

    @overload
    def scalar_one(self: Result[_T]) -> _T:
        ...

    @overload
    def scalar_one(self) -> Any:
        ...

    def scalar_one(self) -> Any:
        """Return exactly one scalar result or raise an exception.

        This is equivalent to calling :meth:`_engine.Result.scalars` and
        then :meth:`_engine.Result.one`.

        .. seealso::

            :meth:`_engine.Result.one`

            :meth:`_engine.Result.scalars`

        """
        return self._only_one_row(
            raise_for_second_row=True, raise_for_none=True, scalar=True
        )

    @overload
    def scalar_one_or_none(self: Result[_T]) -> Optional[_T]:
        ...

    @overload
    def scalar_one_or_none(self) -> Optional[Any]:
        ...

    def scalar_one_or_none(self) -> Optional[Any]:
        """Return exactly one scalar result or ``None``.

        This is equivalent to calling :meth:`_engine.Result.scalars` and
        then :meth:`_engine.Result.one_or_none`.

        .. seealso::

            :meth:`_engine.Result.one_or_none`

            :meth:`_engine.Result.scalars`

        """
        return self._only_one_row(
            raise_for_second_row=True, raise_for_none=False, scalar=True
        )

    def one(self) -> Row[Unpack[_Ts]]:
        """Return exactly one row or raise an exception.

        Raises :class:`.NoResultFound` if the result returns no
        rows, or :class:`.MultipleResultsFound` if multiple rows
        would be returned.

        .. note::  This method returns one **row**, e.g. tuple, by default.
           To return exactly one single scalar value, that is, the first
           column of the first row, use the
           :meth:`_engine.Result.scalar_one` method, or combine
           :meth:`_engine.Result.scalars` and
           :meth:`_engine.Result.one`.

        .. versionadded:: 1.4

        :return: The first :class:`_engine.Row`.

        :raises: :class:`.MultipleResultsFound`, :class:`.NoResultFound`

        .. seealso::

            :meth:`_engine.Result.first`

            :meth:`_engine.Result.one_or_none`

            :meth:`_engine.Result.scalar_one`

        """
        return self._only_one_row(
            raise_for_second_row=True, raise_for_none=True, scalar=False
        )

    @overload
    def scalar(self: Result[_T]) -> Optional[_T]:
        ...

    @overload
    def scalar(self) -> Any:
        ...

    def scalar(self) -> Any:
        """Fetch the first column of the first row, and close the result set.

        Returns ``None`` if there are no rows to fetch.

        No validation is performed to test if additional rows remain.

        After calling this method, the object is fully closed,
        e.g. the :meth:`_engine.CursorResult.close`
        method will have been called.

        :return: a Python scalar value, or ``None`` if no rows remain.

        """
        return self._only_one_row(
            raise_for_second_row=False, raise_for_none=False, scalar=True
        )

    def freeze(self) -> FrozenResult[Unpack[_Ts]]:
        """Return a callable object that will produce copies of this
        :class:`_engine.Result` when invoked.

        The callable object returned is an instance of
        :class:`_engine.FrozenResult`.

        This is used for result set caching.  The method must be called
        on the result when it has been unconsumed, and calling the method
        will consume the result fully.   When the :class:`_engine.FrozenResult`
        is retrieved from a cache, it can be called any number of times where
        it will produce a new :class:`_engine.Result` object each time
        against its stored set of rows.

        .. seealso::

            :ref:`do_orm_execute_re_executing` - example usage within the
            ORM to implement a result-set cache.

        """

        return FrozenResult(self)

    def merge(
        self, *others: Result[Unpack[_RawRowType]]
    ) -> MergedResult[Unpack[_RawRowType]]:
        """Merge this :class:`_engine.Result` with other compatible result
        objects.

        The object returned is an instance of :class:`_engine.MergedResult`,
        which will be composed of iterators from the given result
        objects.

        The new result will use the metadata from this result object.
        The subsequent result objects must be against an identical
        set of result / cursor metadata, otherwise the behavior is
        undefined.

        """
        return MergedResult(self._metadata, (self,) + others)


class FilterResult(ResultInternal[_R]):
    """A wrapper for a :class:`_engine.Result` that returns objects other than
    :class:`_engine.Row` objects, such as dictionaries or scalar objects.

    :class:`_engine.FilterResult` is the common base for additional result
    APIs including :class:`_engine.MappingResult`,
    :class:`_engine.ScalarResult` and :class:`_engine.AsyncResult`.

    """

    __slots__ = (
        "_real_result",
        "_post_creational_filter",
        "_metadata",
        "_unique_filter_state",
        "__dict__",
    )

    _post_creational_filter: Optional[Callable[[Any], Any]]

    _real_result: Result[Unpack[TupleAny]]

    def __enter__(self) -> Self:
        return self

    def __exit__(self, type_: Any, value: Any, traceback: Any) -> None:
        self._real_result.__exit__(type_, value, traceback)

    @_generative
    def yield_per(self, num: int) -> Self:
        """Configure the row-fetching strategy to fetch ``num`` rows at a time.

        The :meth:`_engine.FilterResult.yield_per` method is a pass through
        to the :meth:`_engine.Result.yield_per` method.  See that method's
        documentation for usage notes.

        .. versionadded:: 1.4.40 - added :meth:`_engine.FilterResult.yield_per`
           so that the method is available on all result set implementations

        .. seealso::

            :ref:`engine_stream_results` - describes Core behavior for
            :meth:`_engine.Result.yield_per`

            :ref:`orm_queryguide_yield_per` - in the :ref:`queryguide_toplevel`

        """
        self._real_result = self._real_result.yield_per(num)
        return self

    def _soft_close(self, hard: bool = False) -> None:
        self._real_result._soft_close(hard=hard)

    @property
    def _soft_closed(self) -> bool:
        return self._real_result._soft_closed

    @property
    def closed(self) -> bool:
        """Return ``True`` if the underlying :class:`_engine.Result` reports
        closed

        .. versionadded:: 1.4.43

        """
        return self._real_result.closed

    def close(self) -> None:
        """Close this :class:`_engine.FilterResult`.

        .. versionadded:: 1.4.43

        """
        self._real_result.close()

    @property
    def _attributes(self) -> Dict[Any, Any]:
        return self._real_result._attributes

    def _fetchiter_impl(
        self,
    ) -> Iterator[_InterimRowType[Row[Unpack[TupleAny]]]]:
        return self._real_result._fetchiter_impl()

    def _fetchone_impl(
        self, hard_close: bool = False
    ) -> Optional[_InterimRowType[Row[Unpack[TupleAny]]]]:
        return self._real_result._fetchone_impl(hard_close=hard_close)

    def _fetchall_impl(
        self,
    ) -> List[_InterimRowType[Row[Unpack[TupleAny]]]]:
        return self._real_result._fetchall_impl()

    def _fetchmany_impl(
        self, size: Optional[int] = None
    ) -> List[_InterimRowType[Row[Unpack[TupleAny]]]]:
        return self._real_result._fetchmany_impl(size=size)


class ScalarResult(FilterResult[_R]):
    """A wrapper for a :class:`_engine.Result` that returns scalar values
    rather than :class:`_row.Row` values.

    The :class:`_engine.ScalarResult` object is acquired by calling the
    :meth:`_engine.Result.scalars` method.

    A special limitation of :class:`_engine.ScalarResult` is that it has
    no ``fetchone()`` method; since the semantics of ``fetchone()`` are that
    the ``None`` value indicates no more results, this is not compatible
    with :class:`_engine.ScalarResult` since there is no way to distinguish
    between ``None`` as a row value versus ``None`` as an indicator.  Use
    ``next(result)`` to receive values individually.

    """

    __slots__ = ()

    _generate_rows = False

    _post_creational_filter: Optional[Callable[[Any], Any]]

    def __init__(
        self, real_result: Result[Unpack[_RawRowType]], index: _KeyIndexType
    ):
        self._real_result = real_result

        if real_result._source_supports_scalars:
            self._metadata = real_result._metadata
            self._post_creational_filter = None
        else:
            self._metadata = real_result._metadata._reduce([index])
            self._post_creational_filter = operator.itemgetter(0)

        self._unique_filter_state = real_result._unique_filter_state

    def unique(self, strategy: Optional[_UniqueFilterType] = None) -> Self:
        """Apply unique filtering to the objects returned by this
        :class:`_engine.ScalarResult`.

        See :meth:`_engine.Result.unique` for usage details.

        """
        self._unique_filter_state = (set(), strategy)
        return self

    def partitions(self, size: Optional[int] = None) -> Iterator[Sequence[_R]]:
        """Iterate through sub-lists of elements of the size given.

        Equivalent to :meth:`_engine.Result.partitions` except that
        scalar values, rather than :class:`_engine.Row` objects,
        are returned.

        """

        getter = self._manyrow_getter

        while True:
            partition = getter(self, size)
            if partition:
                yield partition
            else:
                break

    def fetchall(self) -> Sequence[_R]:
        """A synonym for the :meth:`_engine.ScalarResult.all` method."""

        return self._allrows()

    def fetchmany(self, size: Optional[int] = None) -> Sequence[_R]:
        """Fetch many objects.

        Equivalent to :meth:`_engine.Result.fetchmany` except that
        scalar values, rather than :class:`_engine.Row` objects,
        are returned.

        """
        return self._manyrow_getter(self, size)

    def all(self) -> Sequence[_R]:
        """Return all scalar values in a list.

        Equivalent to :meth:`_engine.Result.all` except that
        scalar values, rather than :class:`_engine.Row` objects,
        are returned.

        """
        return self._allrows()

    def __iter__(self) -> Iterator[_R]:
        return self._iter_impl()

    def __next__(self) -> _R:
        return self._next_impl()

    def first(self) -> Optional[_R]:
        """Fetch the first object or ``None`` if no object is present.

        Equivalent to :meth:`_engine.Result.first` except that
        scalar values, rather than :class:`_engine.Row` objects,
        are returned.


        """
        return self._only_one_row(
            raise_for_second_row=False, raise_for_none=False, scalar=False
        )

    def one_or_none(self) -> Optional[_R]:
        """Return at most one object or raise an exception.

        Equivalent to :meth:`_engine.Result.one_or_none` except that
        scalar values, rather than :class:`_engine.Row` objects,
        are returned.

        """
        return self._only_one_row(
            raise_for_second_row=True, raise_for_none=False, scalar=False
        )

    def one(self) -> _R:
        """Return exactly one object or raise an exception.

        Equivalent to :meth:`_engine.Result.one` except that
        scalar values, rather than :class:`_engine.Row` objects,
        are returned.

        """
        return self._only_one_row(
            raise_for_second_row=True, raise_for_none=True, scalar=False
        )


class TupleResult(FilterResult[_R], util.TypingOnly):
    """A :class:`_engine.Result` that's typed as returning plain
    Python tuples instead of rows.

    Since :class:`_engine.Row` acts like a tuple in every way already,
    this class is a typing only class, regular :class:`_engine.Result` is
    still used at runtime.

    """

    __slots__ = ()

    if TYPE_CHECKING:

        def partitions(
            self, size: Optional[int] = None
        ) -> Iterator[Sequence[_R]]:
            """Iterate through sub-lists of elements of the size given.

            Equivalent to :meth:`_engine.Result.partitions` except that
            tuple values, rather than :class:`_engine.Row` objects,
            are returned.

            """
            ...

        def fetchone(self) -> Optional[_R]:
            """Fetch one tuple.

            Equivalent to :meth:`_engine.Result.fetchone` except that
            tuple values, rather than :class:`_engine.Row`
            objects, are returned.

            """
            ...

        def fetchall(self) -> Sequence[_R]:
            """A synonym for the :meth:`_engine.ScalarResult.all` method."""
            ...

        def fetchmany(self, size: Optional[int] = None) -> Sequence[_R]:
            """Fetch many objects.

            Equivalent to :meth:`_engine.Result.fetchmany` except that
            tuple values, rather than :class:`_engine.Row` objects,
            are returned.

            """
            ...

        def all(self) -> Sequence[_R]:  # noqa: A001
            """Return all scalar values in a list.

            Equivalent to :meth:`_engine.Result.all` except that
            tuple values, rather than :class:`_engine.Row` objects,
            are returned.

            """
            ...

        def __iter__(self) -> Iterator[_R]:
            ...

        def __next__(self) -> _R:
            ...

        def first(self) -> Optional[_R]:
            """Fetch the first object or ``None`` if no object is present.

            Equivalent to :meth:`_engine.Result.first` except that
            tuple values, rather than :class:`_engine.Row` objects,
            are returned.


            """
            ...

        def one_or_none(self) -> Optional[_R]:
            """Return at most one object or raise an exception.

            Equivalent to :meth:`_engine.Result.one_or_none` except that
            tuple values, rather than :class:`_engine.Row` objects,
            are returned.

            """
            ...

        def one(self) -> _R:
            """Return exactly one object or raise an exception.

            Equivalent to :meth:`_engine.Result.one` except that
            tuple values, rather than :class:`_engine.Row` objects,
            are returned.

            """
            ...

        @overload
        def scalar_one(self: TupleResult[Tuple[_T]]) -> _T:
            ...

        @overload
        def scalar_one(self) -> Any:
            ...

        def scalar_one(self) -> Any:
            """Return exactly one scalar result or raise an exception.

            This is equivalent to calling :meth:`_engine.Result.scalars`
            and then :meth:`_engine.Result.one`.

            .. seealso::

                :meth:`_engine.Result.one`

                :meth:`_engine.Result.scalars`

            """
            ...

        @overload
        def scalar_one_or_none(self: TupleResult[Tuple[_T]]) -> Optional[_T]:
            ...

        @overload
        def scalar_one_or_none(self) -> Optional[Any]:
            ...

        def scalar_one_or_none(self) -> Optional[Any]:
            """Return exactly one or no scalar result.

            This is equivalent to calling :meth:`_engine.Result.scalars`
            and then :meth:`_engine.Result.one_or_none`.

            .. seealso::

                :meth:`_engine.Result.one_or_none`

                :meth:`_engine.Result.scalars`

            """
            ...

        @overload
        def scalar(self: TupleResult[Tuple[_T]]) -> Optional[_T]:
            ...

        @overload
        def scalar(self) -> Any:
            ...

        def scalar(self) -> Any:
            """Fetch the first column of the first row, and close the result
            set.

            Returns ``None`` if there are no rows to fetch.

            No validation is performed to test if additional rows remain.

            After calling this method, the object is fully closed,
            e.g. the :meth:`_engine.CursorResult.close`
            method will have been called.

            :return: a Python scalar value , or ``None`` if no rows remain.

            """
            ...


class MappingResult(_WithKeys, FilterResult[RowMapping]):
    """A wrapper for a :class:`_engine.Result` that returns dictionary values
    rather than :class:`_engine.Row` values.

    The :class:`_engine.MappingResult` object is acquired by calling the
    :meth:`_engine.Result.mappings` method.

    """

    __slots__ = ()

    _generate_rows = True

    _post_creational_filter = operator.attrgetter("_mapping")

    def __init__(self, result: Result[Unpack[_RawRowType]]):
        self._real_result = result
        self._unique_filter_state = result._unique_filter_state
        self._metadata = result._metadata
        if result._source_supports_scalars:
            self._metadata = self._metadata._reduce([0])

    def unique(self, strategy: Optional[_UniqueFilterType] = None) -> Self:
        """Apply unique filtering to the objects returned by this
        :class:`_engine.MappingResult`.

        See :meth:`_engine.Result.unique` for usage details.

        """
        self._unique_filter_state = (set(), strategy)
        return self

    def columns(self, *col_expressions: _KeyIndexType) -> Self:
        r"""Establish the columns that should be returned in each row."""
        return self._column_slices(col_expressions)

    def partitions(
        self, size: Optional[int] = None
    ) -> Iterator[Sequence[RowMapping]]:
        """Iterate through sub-lists of elements of the size given.

        Equivalent to :meth:`_engine.Result.partitions` except that
        :class:`_engine.RowMapping` values, rather than :class:`_engine.Row`
        objects, are returned.

        """

        getter = self._manyrow_getter

        while True:
            partition = getter(self, size)
            if partition:
                yield partition
            else:
                break

    def fetchall(self) -> Sequence[RowMapping]:
        """A synonym for the :meth:`_engine.MappingResult.all` method."""

        return self._allrows()

    def fetchone(self) -> Optional[RowMapping]:
        """Fetch one object.

        Equivalent to :meth:`_engine.Result.fetchone` except that
        :class:`_engine.RowMapping` values, rather than :class:`_engine.Row`
        objects, are returned.

        """

        row = self._onerow_getter(self)
        if row is _NO_ROW:
            return None
        else:
            return row

    def fetchmany(self, size: Optional[int] = None) -> Sequence[RowMapping]:
        """Fetch many objects.

        Equivalent to :meth:`_engine.Result.fetchmany` except that
        :class:`_engine.RowMapping` values, rather than :class:`_engine.Row`
        objects, are returned.

        """

        return self._manyrow_getter(self, size)

    def all(self) -> Sequence[RowMapping]:
        """Return all scalar values in a list.

        Equivalent to :meth:`_engine.Result.all` except that
        :class:`_engine.RowMapping` values, rather than :class:`_engine.Row`
        objects, are returned.

        """

        return self._allrows()

    def __iter__(self) -> Iterator[RowMapping]:
        return self._iter_impl()

    def __next__(self) -> RowMapping:
        return self._next_impl()

    def first(self) -> Optional[RowMapping]:
        """Fetch the first object or ``None`` if no object is present.

        Equivalent to :meth:`_engine.Result.first` except that
        :class:`_engine.RowMapping` values, rather than :class:`_engine.Row`
        objects, are returned.


        """
        return self._only_one_row(
            raise_for_second_row=False, raise_for_none=False, scalar=False
        )

    def one_or_none(self) -> Optional[RowMapping]:
        """Return at most one object or raise an exception.

        Equivalent to :meth:`_engine.Result.one_or_none` except that
        :class:`_engine.RowMapping` values, rather than :class:`_engine.Row`
        objects, are returned.

        """
        return self._only_one_row(
            raise_for_second_row=True, raise_for_none=False, scalar=False
        )

    def one(self) -> RowMapping:
        """Return exactly one object or raise an exception.

        Equivalent to :meth:`_engine.Result.one` except that
        :class:`_engine.RowMapping` values, rather than :class:`_engine.Row`
        objects, are returned.

        """
        return self._only_one_row(
            raise_for_second_row=True, raise_for_none=True, scalar=False
        )


class FrozenResult(Generic[Unpack[_Ts]]):
    """Represents a :class:`_engine.Result` object in a "frozen" state suitable
    for caching.

    The :class:`_engine.FrozenResult` object is returned from the
    :meth:`_engine.Result.freeze` method of any :class:`_engine.Result`
    object.

    A new iterable :class:`_engine.Result` object is generated from a fixed
    set of data each time the :class:`_engine.FrozenResult` is invoked as
    a callable::


        result = connection.execute(query)

        frozen = result.freeze()

        unfrozen_result_one = frozen()

        for row in unfrozen_result_one:
            print(row)

        unfrozen_result_two = frozen()
        rows = unfrozen_result_two.all()

        # ... etc

    .. versionadded:: 1.4

    .. seealso::

        :ref:`do_orm_execute_re_executing` - example usage within the
        ORM to implement a result-set cache.

        :func:`_orm.loading.merge_frozen_result` - ORM function to merge
        a frozen result back into a :class:`_orm.Session`.

    """

    data: Sequence[Any]

    def __init__(self, result: Result[Unpack[_Ts]]):
        self.metadata = result._metadata._for_freeze()
        self._source_supports_scalars = result._source_supports_scalars
        self._attributes = result._attributes

        if self._source_supports_scalars:
            self.data = list(result._raw_row_iterator())
        else:
            self.data = result.fetchall()

    def rewrite_rows(self) -> Sequence[Sequence[Any]]:
        if self._source_supports_scalars:
            return [[elem] for elem in self.data]
        else:
            return [list(row) for row in self.data]

    def with_new_rows(
        self, tuple_data: Sequence[Row[Unpack[_Ts]]]
    ) -> FrozenResult[Unpack[_Ts]]:
        fr = FrozenResult.__new__(FrozenResult)
        fr.metadata = self.metadata
        fr._attributes = self._attributes
        fr._source_supports_scalars = self._source_supports_scalars

        if self._source_supports_scalars:
            fr.data = [d[0] for d in tuple_data]  # type: ignore[misc]
        else:
            fr.data = tuple_data
        return fr

    def __call__(self) -> Result[Unpack[_Ts]]:
        result: IteratorResult[Unpack[_Ts]] = IteratorResult(
            self.metadata, iter(self.data)
        )
        result._attributes = self._attributes
        result._source_supports_scalars = self._source_supports_scalars
        return result


class IteratorResult(Result[Unpack[_Ts]]):
    """A :class:`_engine.Result` that gets data from a Python iterator of
    :class:`_engine.Row` objects or similar row-like data.

    .. versionadded:: 1.4

    """

    _hard_closed = False
    _soft_closed = False

    def __init__(
        self,
        cursor_metadata: ResultMetaData,
        iterator: Iterator[_InterimSupportsScalarsRowType],
        raw: Optional[Result[Any]] = None,
        _source_supports_scalars: bool = False,
    ):
        self._metadata = cursor_metadata
        self.iterator = iterator
        self.raw = raw
        self._source_supports_scalars = _source_supports_scalars

    @property
    def closed(self) -> bool:
        """Return ``True`` if this :class:`_engine.IteratorResult` has
        been closed

        .. versionadded:: 1.4.43

        """
        return self._hard_closed

    def _soft_close(self, hard: bool = False, **kw: Any) -> None:
        if hard:
            self._hard_closed = True
        if self.raw is not None:
            self.raw._soft_close(hard=hard, **kw)
        self.iterator = iter([])
        self._reset_memoizations()
        self._soft_closed = True

    def _raise_hard_closed(self) -> NoReturn:
        raise exc.ResourceClosedError("This result object is closed.")

    def _raw_row_iterator(self) -> Iterator[_RowData]:
        return self.iterator

    def _fetchiter_impl(self) -> Iterator[_InterimSupportsScalarsRowType]:
        if self._hard_closed:
            self._raise_hard_closed()
        return self.iterator

    def _fetchone_impl(
        self, hard_close: bool = False
    ) -> Optional[_InterimRowType[Row[Unpack[TupleAny]]]]:
        if self._hard_closed:
            self._raise_hard_closed()

        row = next(self.iterator, _NO_ROW)
        if row is _NO_ROW:
            self._soft_close(hard=hard_close)
            return None
        else:
            return row

    def _fetchall_impl(
        self,
    ) -> List[_InterimRowType[Row[Unpack[TupleAny]]]]:
        if self._hard_closed:
            self._raise_hard_closed()
        try:
            return list(self.iterator)
        finally:
            self._soft_close()

    def _fetchmany_impl(
        self, size: Optional[int] = None
    ) -> List[_InterimRowType[Row[Unpack[TupleAny]]]]:
        if self._hard_closed:
            self._raise_hard_closed()

        return list(itertools.islice(self.iterator, 0, size))


def null_result() -> IteratorResult[Any]:
    return IteratorResult(SimpleResultMetaData([]), iter([]))


class ChunkedIteratorResult(IteratorResult[Unpack[_Ts]]):
    """An :class:`_engine.IteratorResult` that works from an
    iterator-producing callable.

    The given ``chunks`` argument is a function that is given a number of rows
    to return in each chunk, or ``None`` for all rows.  The function should
    then return an un-consumed iterator of lists, each list of the requested
    size.

    The function can be called at any time again, in which case it should
    continue from the same result set but adjust the chunk size as given.

    .. versionadded:: 1.4

    """

    def __init__(
        self,
        cursor_metadata: ResultMetaData,
        chunks: Callable[
            [Optional[int]], Iterator[Sequence[_InterimRowType[_R]]]
        ],
        source_supports_scalars: bool = False,
        raw: Optional[Result[Any]] = None,
        dynamic_yield_per: bool = False,
    ):
        self._metadata = cursor_metadata
        self.chunks = chunks
        self._source_supports_scalars = source_supports_scalars
        self.raw = raw
        self.iterator = itertools.chain.from_iterable(self.chunks(None))
        self.dynamic_yield_per = dynamic_yield_per

    @_generative
    def yield_per(self, num: int) -> Self:
        # TODO: this throws away the iterator which may be holding
        # onto a chunk.   the yield_per cannot be changed once any
        # rows have been fetched.   either find a way to enforce this,
        # or we can't use itertools.chain and will instead have to
        # keep track.

        self._yield_per = num
        self.iterator = itertools.chain.from_iterable(self.chunks(num))
        return self

    def _soft_close(self, hard: bool = False, **kw: Any) -> None:
        super()._soft_close(hard=hard, **kw)
        self.chunks = lambda size: []  # type: ignore

    def _fetchmany_impl(
        self, size: Optional[int] = None
    ) -> List[_InterimRowType[Row[Unpack[TupleAny]]]]:
        if self.dynamic_yield_per:
            self.iterator = itertools.chain.from_iterable(self.chunks(size))
        return super()._fetchmany_impl(size=size)


class MergedResult(IteratorResult[Unpack[_Ts]]):
    """A :class:`_engine.Result` that is merged from any number of
    :class:`_engine.Result` objects.

    Returned by the :meth:`_engine.Result.merge` method.

    .. versionadded:: 1.4

    """

    closed = False
    rowcount: Optional[int]

    def __init__(
        self,
        cursor_metadata: ResultMetaData,
        results: Sequence[Result[Unpack[_Ts]]],
    ):
        self._results = results
        super().__init__(
            cursor_metadata,
            itertools.chain.from_iterable(
                r._raw_row_iterator() for r in results
            ),
        )

        self._unique_filter_state = results[0]._unique_filter_state
        self._yield_per = results[0]._yield_per

        # going to try something w/ this in next rev
        self._source_supports_scalars = results[0]._source_supports_scalars

        self._attributes = self._attributes.merge_with(
            *[r._attributes for r in results]
        )

    def _soft_close(self, hard: bool = False, **kw: Any) -> None:
        for r in self._results:
            r._soft_close(hard=hard, **kw)
        if hard:
            self.closed = True<|MERGE_RESOLUTION|>--- conflicted
+++ resolved
@@ -333,12 +333,9 @@
             _tuplefilter=_tuplefilter,
         )
 
-<<<<<<< HEAD
     def _contains(self, value: Any, row: Row[Unpack[_RawRowType]]) -> bool:
         return value in row._data
 
-=======
->>>>>>> 8f4ac0c0
     def _index_for_key(self, key: Any, raiseerr: bool = True) -> int:
         if int in key.__class__.__mro__:
             key = self._keys[key]
@@ -858,7 +855,7 @@
         real_result = (
             self._real_result
             if self._real_result
-            else cast("Result[Unpack[TupleAny]]", self)
+            else cast("Result[Any]", self)
         )
 
         if not real_result._source_supports_scalars or len(indexes) != 1:
