"""Requirements specific to SQLAlchemy's own unit tests.


"""

import sys

from sqlalchemy import exc
from sqlalchemy import util
from sqlalchemy.sql import text
from sqlalchemy.testing import exclusions
from sqlalchemy.testing.exclusions import against
from sqlalchemy.testing.exclusions import fails_if
from sqlalchemy.testing.exclusions import fails_on
from sqlalchemy.testing.exclusions import fails_on_everything_except
from sqlalchemy.testing.exclusions import LambdaPredicate
from sqlalchemy.testing.exclusions import NotPredicate
from sqlalchemy.testing.exclusions import only_if
from sqlalchemy.testing.exclusions import only_on
from sqlalchemy.testing.exclusions import skip_if
from sqlalchemy.testing.exclusions import SpecPredicate
from sqlalchemy.testing.exclusions import succeeds_if
from sqlalchemy.testing.requirements import SuiteRequirements


def no_support(db, reason):
    return SpecPredicate(db, description=reason)


def exclude(db, op, spec, description=None):
    return SpecPredicate(db, op, spec, description=description)


class DefaultRequirements(SuiteRequirements):
    @property
    def deferrable_or_no_constraints(self):
        """Target database must support deferrable constraints."""

        return skip_if(
            [
                no_support("firebird", "not supported by database"),
                no_support("mysql", "not supported by database"),
                no_support("mssql", "not supported by database"),
            ]
        )

    @property
    def check_constraints(self):
        """Target database must support check constraints."""

        return exclusions.open()

    @property
    def enforces_check_constraints(self):
        """Target database must also enforce check constraints."""

        return self.check_constraints + fails_on(
            self._mysql_check_constraints_dont_exist,
            "check constraints don't enforce on MySQL, MariaDB<10.2",
        )

    @property
    def named_constraints(self):
        """target database must support names for constraints."""

        return exclusions.open()

    @property
    def implicitly_named_constraints(self):
        """target database must apply names to unnamed constraints."""

        return skip_if([no_support("sqlite", "not supported by database")])

    @property
    def foreign_keys(self):
        """Target database must support foreign keys."""

        return skip_if(no_support("sqlite", "not supported by database"))

    @property
    def on_update_cascade(self):
        """target database must support ON UPDATE..CASCADE behavior in
        foreign keys."""

        return skip_if(
            ["sqlite", "oracle"],
            "target backend %(doesnt_support)s ON UPDATE CASCADE",
        )

    @property
    def non_updating_cascade(self):
        """target database must *not* support ON UPDATE..CASCADE behavior in
        foreign keys."""

        return fails_on_everything_except("sqlite", "oracle") + skip_if(
            "mssql"
        )

    @property
    def recursive_fk_cascade(self):
        """target database must support ON DELETE CASCADE on a self-referential
        foreign key"""

        return skip_if(["mssql"])

    @property
    def deferrable_fks(self):
        """target database must support deferrable fks"""

        return only_on(["oracle"])

    @property
    def foreign_key_constraint_option_reflection_ondelete(self):
        return only_on(["postgresql", "mysql", "sqlite", "oracle"])

    @property
    def fk_constraint_option_reflection_ondelete_restrict(self):
        return only_on(["postgresql", "sqlite", self._mysql_80])

    @property
    def fk_constraint_option_reflection_ondelete_noaction(self):
        return only_on(["postgresql", "mysql", "sqlite"])

    @property
    def foreign_key_constraint_option_reflection_onupdate(self):
        return only_on(["postgresql", "mysql", "sqlite"])

    @property
    def fk_constraint_option_reflection_onupdate_restrict(self):
        return only_on(["postgresql", "sqlite", self._mysql_80])

    @property
    def comment_reflection(self):
        return only_on(["postgresql", "mysql", "oracle"])

    @property
    def unbounded_varchar(self):
        """Target database must support VARCHAR with no length"""

        return skip_if(
            ["firebird", "oracle", "mysql"], "not supported by database"
        )

    @property
    def boolean_col_expressions(self):
        """Target database must support boolean expressions as columns"""
        return skip_if(
            [
                no_support("firebird", "not supported by database"),
                no_support("oracle", "not supported by database"),
                no_support("mssql", "not supported by database"),
                no_support("sybase", "not supported by database"),
            ]
        )

    @property
    def non_native_boolean_unconstrained(self):
        """target database is not native boolean and allows arbitrary integers
        in it's "bool" column"""

        return skip_if(
            [
                LambdaPredicate(
                    lambda config: against(config, "mssql"),
                    "SQL Server drivers / odbc seem to change "
                    "their mind on this",
                ),
                LambdaPredicate(
                    lambda config: config.db.dialect.supports_native_boolean,
                    "native boolean dialect",
                ),
            ]
        )

    @property
    def standalone_binds(self):
        """target database/driver supports bound parameters as column expressions
        without being in the context of a typed column.

        """
        return skip_if(["firebird", "mssql+mxodbc"], "not supported by driver")

    @property
    def no_quoting_special_bind_names(self):
        """Target database will quote bound parameter names, doesn't support
        EXPANDING"""

        return skip_if(["oracle"])

    @property
    def identity(self):
        """Target database must support GENERATED AS IDENTITY or a facsimile.

        Includes GENERATED AS IDENTITY, AUTOINCREMENT, AUTO_INCREMENT, or other
        column DDL feature that fills in a DB-generated identifier at
        INSERT-time without requiring pre-execution of a SEQUENCE or other
        artifact.

        """
        return skip_if(
            ["firebird", "oracle", "postgresql", "sybase"],
            "not supported by database",
        )

    @property
    def temporary_tables(self):
        """target database supports temporary tables"""
        return skip_if(
            ["mssql", "firebird", self._sqlite_file_db], "not supported (?)"
        )

    @property
    def temp_table_reflection(self):
        return self.temporary_tables

    @property
    def reflectable_autoincrement(self):
        """Target database must support tables that can automatically generate
        PKs assuming they were reflected.

        this is essentially all the DBs in "identity" plus PostgreSQL, which
        has SERIAL support.  FB and Oracle (and sybase?) require the Sequence
        to be explicitly added, including if the table was reflected.
        """
        return skip_if(
            ["firebird", "oracle", "sybase"], "not supported by database"
        )

    @property
    def insert_from_select(self):
        return skip_if(["firebird"], "crashes for unknown reason")

    @property
    def fetch_rows_post_commit(self):
        return skip_if(["firebird"], "not supported")

    @property
    def non_broken_binary(self):
        """target DBAPI must work fully with binary values"""

        # see https://github.com/pymssql/pymssql/issues/504
        return skip_if(["mssql+pymssql"])

    @property
    def binary_comparisons(self):
        """target database/driver can allow BLOB/BINARY fields to be compared
        against a bound parameter value.
        """
        return skip_if(["oracle", "mssql"], "not supported by database/driver")

    @property
    def binary_literals(self):
        """target backend supports simple binary literals, e.g. an
        expression like::

            SELECT CAST('foo' AS BINARY)

        Where ``BINARY`` is the type emitted from :class:`.LargeBinary`,
        e.g. it could be ``BLOB`` or similar.

        Basically fails on Oracle.

        """
        # adding mssql here since it doesn't support comparisons either,
        # have observed generally bad behavior with binary / mssql.

        return skip_if(["oracle", "mssql"], "not supported by database/driver")

    @property
    def tuple_in(self):
        def _sqlite_tuple_in(config):
            return against(
                config, "sqlite"
            ) and config.db.dialect.dbapi.sqlite_version_info >= (3, 15, 0)

        return only_on(["mysql", "postgresql", _sqlite_tuple_in])

    @property
    def independent_cursors(self):
        """Target must support simultaneous, independent database cursors
        on a single connection."""

        return skip_if(["mssql", "mysql"], "no driver support")

    @property
    def independent_connections(self):
        """
        Target must support simultaneous, independent database connections.
        """

        # This is also true of some configurations of UnixODBC and probably
        # win32 ODBC as well.
        return skip_if(
            [
                no_support(
                    "sqlite",
                    "independent connections disabled "
                    "when :memory: connections are used",
                ),
                exclude(
                    "mssql",
                    "<",
                    (9, 0, 0),
                    "SQL Server 2005+ is required for "
                    "independent connections",
                ),
            ]
        )

    @property
    def memory_process_intensive(self):
        """Driver is able to handle the memory tests which run in a subprocess
        and iterate through hundreds of connections

        """
        return skip_if(
            [
                no_support("oracle", "Oracle XE usually can't handle these"),
                no_support("mssql+pyodbc", "MS ODBC drivers struggle"),
                self._running_on_windows(),
            ]
        )

    @property
    def updateable_autoincrement_pks(self):
        """Target must support UPDATE on autoincrement/integer primary key."""

        return skip_if(
            ["mssql", "sybase"], "IDENTITY columns can't be updated"
        )

    @property
    def isolation_level(self):
        return only_on(
            ("postgresql", "sqlite", "mysql", "mssql"),
            "DBAPI has no isolation level support",
        ) + fails_on(
            "postgresql+pypostgresql",
            "pypostgresql bombs on multiple isolation level calls",
        )

    @property
    def autocommit(self):
        """target dialect supports 'AUTOCOMMIT' as an isolation_level"""
        return only_on(
            ("postgresql", "mysql", "mssql+pyodbc", "mssql+pymssql"),
            "dialect does not support AUTOCOMMIT isolation mode",
        )

    @property
    def row_triggers(self):
        """Target must support standard statement-running EACH ROW triggers."""

        return skip_if(
            [
                # no access to same table
                no_support("mysql", "requires SUPER priv"),
                exclude("mysql", "<", (5, 0, 10), "not supported by database"),
                # huh?  TODO: implement triggers for PG tests, remove this
                no_support(
                    "postgresql",
                    "PG triggers need to be implemented for tests",
                ),
            ]
        )

    @property
    def sequences_as_server_defaults(self):
        """Target database must support SEQUENCE as a server side default."""

        return only_on(
            "postgresql", "doesn't support sequences as a server side default."
        )

    @property
    def sql_expressions_inserted_as_primary_key(self):
        return only_if([self.returning, self.sqlite])

    @property
    def computed_columns_on_update_returning(self):
        return self.computed_columns + skip_if("oracle")

    @property
    def correlated_outer_joins(self):
        """Target must support an outer join to a subquery which
        correlates to the parent."""

        return skip_if(
            "oracle",
            'Raises "ORA-01799: a column may not be '
            'outer-joined to a subquery"',
        )

    @property
    def update_from(self):
        """Target must support UPDATE..FROM syntax"""

        return only_on(
            ["postgresql", "mssql", "mysql"],
            "Backend does not support UPDATE..FROM",
        )

    @property
    def delete_from(self):
        """Target must support DELETE FROM..FROM or DELETE..USING syntax"""
        return only_on(
            ["postgresql", "mssql", "mysql", "sybase"],
            "Backend does not support DELETE..FROM",
        )

    @property
    def update_where_target_in_subquery(self):
        """Target must support UPDATE (or DELETE) where the same table is
        present in a subquery in the WHERE clause.

        This is an ANSI-standard syntax that apparently MySQL can't handle,
        such as::

            UPDATE documents SET flag=1 WHERE documents.title IN
                (SELECT max(documents.title) AS title
                    FROM documents GROUP BY documents.user_id
                )

        """
        return fails_if(
            self._mysql_not_mariadb_103,
            'MySQL error 1093 "Cant specify target table '
            'for update in FROM clause", resolved by MariaDB 10.3',
        )

    @property
    def savepoints(self):
        """Target database must support savepoints."""

        return skip_if(
            ["sqlite", "sybase", ("mysql", "<", (5, 0, 3))],
            "savepoints not supported",
        )

    @property
    def savepoints_w_release(self):
        return self.savepoints + skip_if(
            ["oracle", "mssql"],
            "database doesn't support release of savepoint",
        )

    @property
    def schemas(self):
        """Target database must support external schemas, and have one
        named 'test_schema'."""

        return skip_if(["firebird"], "no schema support")

    @property
    def cross_schema_fk_reflection(self):
        """target system must support reflection of inter-schema foreign keys
        """
        return only_on(["postgresql", "mysql", "mssql"])

    @property
    def implicit_default_schema(self):
        """target system has a strong concept of 'default' schema that can
           be referred to implicitly.

           basically, PostgreSQL.

        """
        return only_on(["postgresql"])

    @property
    def unique_constraint_reflection(self):
        return fails_on_everything_except(
            "postgresql", "mysql", "sqlite", "oracle"
        )

    @property
    def unique_constraint_reflection_no_index_overlap(self):
        return (
            self.unique_constraint_reflection
            + skip_if("mysql")
            + skip_if("oracle")
        )

    @property
    def check_constraint_reflection(self):
        return fails_on_everything_except(
            "postgresql",
            "sqlite",
            "oracle",
            self._mysql_and_check_constraints_exist,
        )

    @property
    def indexes_with_expressions(self):
        return only_on(["postgresql", "sqlite>=3.9.0"])

    @property
    def temp_table_names(self):
        """target dialect supports listing of temporary table names"""

        return only_on(["sqlite", "oracle"]) + skip_if(self._sqlite_file_db)

    @property
    def temporary_views(self):
        """target database supports temporary views"""
        return only_on(["sqlite", "postgresql"]) + skip_if(
            self._sqlite_file_db
        )

    @property
    def update_nowait(self):
        """Target database must support SELECT...FOR UPDATE NOWAIT"""
        return skip_if(
            ["firebird", "mssql", "mysql", "sqlite", "sybase"],
            "no FOR UPDATE NOWAIT support",
        )

    @property
    def subqueries(self):
        """Target database must support subqueries."""

        return skip_if(exclude("mysql", "<", (4, 1, 1)), "no subquery support")

    @property
    def ctes(self):
        """Target database supports CTEs"""

        return only_on(
            [
                lambda config: against(config, "mysql")
                and (
                    config.db.dialect._is_mariadb
                    and config.db.dialect._mariadb_normalized_version_info
                    >= (10, 2)
                ),
                "postgresql",
                "mssql",
                "oracle",
            ]
        )

    @property
    def ctes_with_update_delete(self):
        """target database supports CTES that ride on top of a normal UPDATE
        or DELETE statement which refers to the CTE in a correlated subquery.

        """
        return only_on(
            [
                "postgresql",
                "mssql",
                # "oracle" - oracle can do this but SQLAlchemy doesn't support
                # their syntax yet
            ]
        )

    @property
    def ctes_on_dml(self):
        """target database supports CTES which consist of INSERT, UPDATE
        or DELETE *within* the CTE, e.g. WITH x AS (UPDATE....)"""

        return only_if(["postgresql"])

    @property
    def mod_operator_as_percent_sign(self):
        """target database must use a plain percent '%' as the 'modulus'
        operator."""

        return only_if(["mysql", "sqlite", "postgresql+psycopg2", "mssql"])

    @property
    def intersect(self):
        """Target database must support INTERSECT or equivalent."""

        return fails_if(
            ["firebird", self._mysql_not_mariadb_103, "sybase"],
            "no support for INTERSECT",
        )

    @property
    def except_(self):
        """Target database must support EXCEPT or equivalent (i.e. MINUS)."""
        return fails_if(
            ["firebird", self._mysql_not_mariadb_103, "sybase"],
            "no support for EXCEPT",
        )

    @property
    def order_by_col_from_union(self):
        """target database supports ordering by a column from a SELECT
        inside of a UNION

        E.g.  (SELECT id, ...) UNION (SELECT id, ...) ORDER BY id

        Fails on SQL Server

        """
        return fails_if("mssql")

    @property
    def parens_in_union_contained_select_w_limit_offset(self):
        """Target database must support parenthesized SELECT in UNION
        when LIMIT/OFFSET is specifically present.

        E.g. (SELECT ... LIMIT ..) UNION (SELECT .. OFFSET ..)

        This is known to fail on SQLite.

        """
        return fails_if("sqlite")

    @property
    def parens_in_union_contained_select_wo_limit_offset(self):
        """Target database must support parenthesized SELECT in UNION
        when OFFSET/LIMIT is specifically not present.

        E.g. (SELECT ...) UNION (SELECT ..)

        This is known to fail on SQLite.  It also fails on Oracle
        because without LIMIT/OFFSET, there is currently no step that
        creates an additional subquery.

        """
        return fails_if(["sqlite", "oracle"])

    @property
    def offset(self):
        """Target database must support some method of adding OFFSET or
        equivalent to a result set."""
        return fails_if(["sybase"], "no support for OFFSET or equivalent")

    @property
    def sql_expression_limit_offset(self):
        return (
            fails_if(
                ["mysql"],
                "Target backend can't accommodate full expressions in "
                "OFFSET or LIMIT",
            )
            + self.offset
        )

    @property
    def window_functions(self):
        return only_if(
            ["postgresql>=8.4", "mssql", "oracle", "sqlite>=3.25.0"],
            "Backend does not support window functions",
        )

    @property
    def two_phase_transactions(self):
        """Target database must support two-phase transactions."""

        def pg_prepared_transaction(config):
            if not against(config, "postgresql"):
                return False

            with config.db.connect() as conn:
                try:
                    num = conn.scalar(
                        text(
                            "select cast(setting AS integer) from pg_settings "
                            "where name = 'max_prepared_transactions'"
                        )
                    )
                except exc.OperationalError:
                    return False
                else:
                    return num > 0

        return skip_if(
            [
                no_support("firebird", "no SA implementation"),
                no_support("mssql", "two-phase xact not supported by drivers"),
                no_support(
                    "oracle", "two-phase xact not implemented in SQLA/oracle"
                ),
                no_support(
                    "drizzle", "two-phase xact not supported by database"
                ),
                no_support(
                    "sqlite", "two-phase xact not supported by database"
                ),
                no_support(
                    "sybase", "two-phase xact not supported by drivers/SQLA"
                ),
                no_support(
                    "mysql",
                    "recent MySQL communiity editions have too many issues "
                    "(late 2016), disabling for now",
                ),
                NotPredicate(
                    LambdaPredicate(
                        pg_prepared_transaction,
                        "max_prepared_transactions not available or zero",
                    )
                ),
            ]
        )

    @property
    def two_phase_recovery(self):
        return self.two_phase_transactions + (
            skip_if("mysql", "crashes on most mariadb and mysql versions")
        )

    @property
    def views(self):
        """Target database must support VIEWs."""

        return skip_if("drizzle", "no VIEW support")

    @property
    def empty_strings_varchar(self):
        """
        target database can persist/return an empty string with a varchar.
        """

        return fails_if(
            ["oracle"], "oracle converts empty strings to a blank space"
        )

    @property
    def empty_strings_text(self):
        """target database can persist/return an empty string with an
        unbounded text."""

        return exclusions.open()

    @property
    def expressions_against_unbounded_text(self):
        """target database supports use of an unbounded textual field in a
        WHERE clause."""

        return fails_if(
            ["oracle"],
            "ORA-00932: inconsistent datatypes: expected - got CLOB",
        )

    @property
    def unicode_data(self):
        """target drive must support unicode data stored in columns."""
        return skip_if([no_support("sybase", "no unicode driver support")])

    @property
    def unicode_connections(self):
        """
        Target driver must support some encoding of Unicode across the wire.
        """
        # TODO: expand to exclude MySQLdb versions w/ broken unicode
        return skip_if(
            [exclude("mysql", "<", (4, 1, 1), "no unicode connection support")]
        )

    @property
    def unicode_ddl(self):
        """Target driver must support some degree of non-ascii symbol names."""
        # TODO: expand to exclude MySQLdb versions w/ broken unicode

        return skip_if(
            [
                no_support("oracle", "FIXME: no support in database?"),
                no_support("sybase", "FIXME: guessing, needs confirmation"),
                no_support("mssql+pymssql", "no FreeTDS support"),
                LambdaPredicate(
                    lambda config: against(config, "mysql+mysqlconnector")
                    and config.db.dialect._mysqlconnector_version_info > (2, 0)
                    and util.py2k,
                    "bug in mysqlconnector 2.0",
                ),
                exclude(
                    "mysql", "<", (4, 1, 1), "no unicode connection support"
                ),
            ]
        )

    @property
    def emulated_lastrowid(self):
        """"target dialect retrieves cursor.lastrowid or an equivalent
        after an insert() construct executes.
        """
        return fails_on_everything_except(
            "mysql", "sqlite+pysqlite", "sqlite+pysqlcipher", "sybase", "mssql"
        )

    @property
    def implements_get_lastrowid(self):
        return skip_if([no_support("sybase", "not supported by database")])

    @property
    def dbapi_lastrowid(self):
        """"target backend includes a 'lastrowid' accessor on the DBAPI
        cursor object.

        """
        return skip_if(
            "mssql+pymssql", "crashes on pymssql"
        ) + fails_on_everything_except(
            "mysql", "sqlite+pysqlite", "sqlite+pysqlcipher", "mssql"
        )

    @property
    def nullsordering(self):
        """Target backends that support nulls ordering."""
        return fails_on_everything_except(
            "postgresql", "oracle", "firebird", "sqlite >= 3.30.0"
        )

    @property
    def reflects_pk_names(self):
        """Target driver reflects the name of primary key constraints."""

        return fails_on_everything_except(
            "postgresql", "oracle", "mssql", "sybase", "sqlite"
        )

    @property
    def nested_aggregates(self):
        """target database can select an aggregate from a subquery that's
        also using an aggregate"""

        return skip_if(["mssql", "sqlite"])

    @property
    def array_type(self):
        return only_on(
            [
                lambda config: against(config, "postgresql")
                and not against(config, "+pg8000")
            ]
        )

    @property
    def json_type(self):
        return only_on(
            [
                lambda config: against(config, "mysql")
                and (
                    (
                        not config.db.dialect._is_mariadb
                        and against(config, "mysql >= 5.7")
                    )
                    or (
                        config.db.dialect._mariadb_normalized_version_info
                        >= (10, 2, 7)
                    )
                ),
                "postgresql >= 9.3",
                self._sqlite_json,
            ]
        )

    @property
    def json_index_supplementary_unicode_element(self):
        # for sqlite see https://bugs.python.org/issue38749
        return skip_if(
            [
                lambda config: against(config, "mysql")
                and config.db.dialect._is_mariadb,
                "sqlite",
            ]
        )

    def _sqlite_file_db(self, config):
        return against(config, "sqlite") and config.db.dialect._is_url_file_db(
            config.db.url
        )

    def _sqlite_memory_db(self, config):
        return not self._sqlite_file_db(config)

    def _sqlite_json(self, config):
        if not against(config, "sqlite >= 3.9"):
            return False
        else:
            with config.db.connect() as conn:
                try:
                    return (
                        conn.scalar(
                            """select json_extract('{"foo": "bar"}', """
                            """'$."foo"')"""
                        )
                        == "bar"
                    )
                except exc.DBAPIError:
                    return False

    @property
    def reflects_json_type(self):
        return only_on(
            [
                lambda config: against(config, "mysql >= 5.7")
                and not config.db.dialect._is_mariadb,
                "postgresql >= 9.3",
                "sqlite >= 3.9",
            ]
        )

    @property
    def json_array_indexes(self):
        return self.json_type + fails_if("+pg8000")

    @property
    def datetime_literals(self):
        """target dialect supports rendering of a date, time, or datetime as a
        literal string, e.g. via the TypeEngine.literal_processor() method.

        """

        return fails_on_everything_except("sqlite")

    @property
    def datetime(self):
        """target dialect supports representation of Python
        datetime.datetime() objects."""

        return exclusions.open()

    @property
    def datetime_microseconds(self):
        """target dialect supports representation of Python
        datetime.datetime() with microsecond objects."""

        return skip_if(["mssql", "mysql", "firebird", "oracle", "sybase"])

    @property
    def timestamp_microseconds(self):
        """target dialect supports representation of Python
        datetime.datetime() with microsecond objects but only
        if TIMESTAMP is used."""

        return only_on(["oracle"])

    @property
    def datetime_historic(self):
        """target dialect supports representation of Python
        datetime.datetime() objects with historic (pre 1900) values."""

        return succeeds_if(["sqlite", "postgresql", "firebird"])

    @property
    def date(self):
        """target dialect supports representation of Python
        datetime.date() objects."""

        return exclusions.open()

    @property
    def date_coerces_from_datetime(self):
        """target dialect accepts a datetime object as the target
        of a date column."""

        # does not work as of pyodbc 4.0.22
        return fails_on("mysql+mysqlconnector") + skip_if("mssql+pyodbc")

    @property
    def date_historic(self):
        """target dialect supports representation of Python
        datetime.datetime() objects with historic (pre 1900) values."""

        return succeeds_if(["sqlite", "postgresql", "firebird"])

    @property
    def time(self):
        """target dialect supports representation of Python
        datetime.time() objects."""

        return skip_if(["oracle"])

    @property
    def time_microseconds(self):
        """target dialect supports representation of Python
        datetime.time() with microsecond objects."""

        return skip_if(["mssql", "mysql", "firebird", "oracle", "sybase"])

    @property
    def precision_numerics_general(self):
        """target backend has general support for moderately high-precision
        numerics."""
        return exclusions.open()

    @property
    def precision_numerics_enotation_small(self):
        """target backend supports Decimal() objects using E notation
        to represent very small values."""
        # NOTE: this exclusion isn't used in current tests.
        return exclusions.open()

    @property
    def precision_numerics_enotation_large(self):
        """target backend supports Decimal() objects using E notation
        to represent very large values."""

        return fails_if(
            [
                (
                    "sybase+pyodbc",
                    None,
                    None,
                    "Don't know how do get these values through "
                    "FreeTDS + Sybase",
                ),
                ("firebird", None, None, "Precision must be from 1 to 18"),
            ]
        )

    @property
    def precision_numerics_many_significant_digits(self):
        """target backend supports values with many digits on both sides,
        such as 319438950232418390.273596, 87673.594069654243

        """

        def broken_cx_oracle(config):
            return (
                against(config, "oracle+cx_oracle")
                and config.db.dialect.cx_oracle_ver <= (6, 0, 2)
                and config.db.dialect.cx_oracle_ver > (6,)
            )

        return fails_if(
            [
                ("sqlite", None, None, "TODO"),
                ("firebird", None, None, "Precision must be from 1 to 18"),
                ("sybase+pysybase", None, None, "TODO"),
            ]
        )

    @property
    def precision_numerics_retains_significant_digits(self):
        """A precision numeric type will return empty significant digits,
        i.e. a value such as 10.000 will come back in Decimal form with
        the .000 maintained."""

        return fails_if(
            [
                ("oracle", None, None, "driver doesn't do this automatically"),
                (
                    "firebird",
                    None,
                    None,
                    "database and/or driver truncates decimal places.",
                ),
            ]
        )

    @property
    def precision_generic_float_type(self):
        """target backend will return native floating point numbers with at
        least seven decimal places when using the generic Float type."""

        return fails_if(
            [
                (
                    "mysql",
                    None,
                    None,
                    "mysql FLOAT type only returns 4 decimals",
                ),
                (
                    "firebird",
                    None,
                    None,
                    "firebird FLOAT type isn't high precision",
                ),
            ]
        )

    @property
    def floats_to_four_decimals(self):
        return fails_if(
            [
                ("mysql+oursql", None, None, "Floating point error"),
                (
                    "firebird",
                    None,
                    None,
                    "Firebird still has FP inaccuracy even "
                    "with only four decimal places",
                ),
                (
                    "mssql+pyodbc",
                    None,
                    None,
                    "mssql+pyodbc has FP inaccuracy even with "
                    "only four decimal places ",
                ),
                (
                    "mssql+pymssql",
                    None,
                    None,
                    "mssql+pymssql has FP inaccuracy even with "
                    "only four decimal places ",
                ),
                (
                    "postgresql+pg8000",
                    None,
                    None,
                    "postgresql+pg8000 has FP inaccuracy even with "
                    "only four decimal places ",
                ),
                (
                    "postgresql+psycopg2cffi",
                    None,
                    None,
                    "postgresql+psycopg2cffi has FP inaccuracy even with "
                    "only four decimal places ",
                ),
            ]
        )

    @property
    def implicit_decimal_binds(self):
        """target backend will return a selected Decimal as a Decimal, not
        a string.

        e.g.::

            expr = decimal.Decimal("15.7563")

            value = e.scalar(
                select([literal(expr)])
            )

            assert value == expr

        See :ticket:`4036`

        """

        # fixed for mysqlclient in
        # https://github.com/PyMySQL/mysqlclient-python/commit/68b9662918577fc05be9610ef4824a00f2b051b0
        def check(config):
            if against(config, "mysql+mysqldb"):
                # can remove once post 1.3.13 is released
                try:
                    from MySQLdb import converters
                    from decimal import Decimal

                    return Decimal not in converters.conversions
                except:
                    return True

            return against(
                config, "mysql+mysqldb"
            ) and config.db.dialect._mysql_dbapi_version <= (1, 3, 13)

        return exclusions.fails_on(check, "fixed for mysqlclient post 1.3.13")

    @property
    def fetch_null_from_numeric(self):
        return skip_if(("mssql+pyodbc", None, None, "crashes due to bug #351"))

    @property
    def duplicate_key_raises_integrity_error(self):
        return fails_on("postgresql+pg8000")

    def _has_pg_extension(self, name):
        def check(config):
            if not against(config, "postgresql"):
                return False
            count = config.db.scalar(
                "SELECT count(*) FROM pg_extension "
                "WHERE extname='%s'" % name
            )
            return bool(count)

        return only_if(check, "needs %s extension" % name)

    @property
    def hstore(self):
        return self._has_pg_extension("hstore")

    @property
    def btree_gist(self):
        return self._has_pg_extension("btree_gist")

    @property
    def range_types(self):
        def check_range_types(config):
            if not against(
                config, ["postgresql+psycopg2", "postgresql+psycopg2cffi"]
            ):
                return False
            try:
                config.db.scalar("select '[1,2)'::int4range;")
                return True
            except Exception:
                return False

        return only_if(check_range_types)

    @property
    def oracle_test_dblink(self):
        return skip_if(
            lambda config: not config.file_config.has_option(
                "sqla_testing", "oracle_db_link"
            ),
            "oracle_db_link option not specified in config",
        )

    @property
    def postgresql_test_dblink(self):
        return skip_if(
            lambda config: not config.file_config.has_option(
                "sqla_testing", "postgres_test_db_link"
            ),
            "postgres_test_db_link option not specified in config",
        )

    @property
    def postgresql_jsonb(self):
        return only_on("postgresql >= 9.4") + skip_if(
            lambda config: config.db.dialect.driver == "pg8000"
            and config.db.dialect._dbapi_version <= (1, 10, 1)
        )

    @property
    def psycopg2_native_json(self):
        return self.psycopg2_compatibility

    @property
    def psycopg2_native_hstore(self):
        return self.psycopg2_compatibility

    @property
    def psycopg2_compatibility(self):
        return only_on(["postgresql+psycopg2", "postgresql+psycopg2cffi"])

    @property
    def psycopg2_or_pg8000_compatibility(self):
        return only_on(
            [
                "postgresql+psycopg2",
                "postgresql+psycopg2cffi",
                "postgresql+pg8000",
            ]
        )

    @property
    def percent_schema_names(self):
        return skip_if(
            [
                (
                    "+psycopg2",
                    None,
                    None,
                    "psycopg2 2.4 no longer accepts percent "
                    "sign in bind placeholders",
                ),
                (
                    "+psycopg2cffi",
                    None,
                    None,
                    "psycopg2cffi does not accept percent signs in "
                    "bind placeholders",
                ),
                ("mysql", None, None, "executemany() doesn't work here"),
            ]
        )

    @property
    def order_by_label_with_expression(self):
        return fails_if(
            [
                (
                    "firebird",
                    None,
                    None,
                    "kinterbasdb doesn't send full type information",
                ),
                ("postgresql", None, None, "only simple labels allowed"),
                ("sybase", None, None, "only simple labels allowed"),
                ("mssql", None, None, "only simple labels allowed"),
            ]
        )

    def get_order_by_collation(self, config):
        lookup = {
            # will raise without quoting
            "postgresql": "POSIX",
            # note MySQL databases need to be created w/ utf8mb4 charset
            # for the test suite
            "mysql": "utf8mb4_bin",
            "sqlite": "NOCASE",
            # will raise *with* quoting
            "mssql": "Latin1_General_CI_AS",
        }
        try:
            return lookup[config.db.name]
        except KeyError:
            raise NotImplementedError()

    @property
    def skip_mysql_on_windows(self):
        """Catchall for a large variety of MySQL on Windows failures"""

        return skip_if(
            self._has_mysql_on_windows, "Not supported on MySQL + Windows"
        )

    @property
    def mssql_freetds(self):
        return only_on(["mssql+pymssql"])

    @property
    def ad_hoc_engines(self):
        return exclusions.skip_if(
            ["oracle"],
            "works, but Oracle just gets tired with "
            "this much connection activity",
        )

    @property
    def no_mssql_freetds(self):
        return self.mssql_freetds.not_()

    @property
    def pyodbc_fast_executemany(self):
        def has_fastexecutemany(config):
            if not against(config, "mssql+pyodbc"):
                return False
            if config.db.dialect._dbapi_version() < (4, 0, 19):
                return False
            with config.db.connect() as conn:
                drivername = conn.connection.connection.getinfo(
                    config.db.dialect.dbapi.SQL_DRIVER_NAME
                )
                # on linux this is something like 'libmsodbcsql-13.1.so.9.2'.
                # on Windows this is something like 'msodbcsql17.dll'.
                return "msodbc" in drivername

        return only_if(
            has_fastexecutemany, "only on pyodbc > 4.0.19 w/ msodbc driver"
        )

    @property
    def python_fixed_issue_8743(self):
        return exclusions.skip_if(
            lambda: sys.version_info < (2, 7, 8),
            "Python issue 8743 fixed in Python 2.7.8",
        )

    @property
    def granular_timezone(self):
        """the datetime.timezone class, or SQLAlchemy's port, supports
        seconds and microseconds.

        SQLAlchemy ported the Python 3.7 version for Python 2, so
        it passes on that.  For Python 3.6 and earlier, it is not supported.

        """
        return exclusions.skip_if(
            lambda: sys.version_info >= (3,) and sys.version_info < (3, 7)
        )

    @property
    def selectone(self):
        """target driver must support the literal statement 'select 1'"""
        return skip_if(
            ["oracle", "firebird"], "non-standard SELECT scalar syntax"
        )

    @property
    def mysql_for_update(self):
        return skip_if(
            "mysql+mysqlconnector",
            "lock-sensitive operations crash on mysqlconnector",
        )

    @property
    def mysql_fsp(self):
        return only_if("mysql >= 5.6.4")

    @property
    def mysql_fully_case_sensitive(self):
        return only_if(self._has_mysql_fully_case_sensitive)

    @property
    def mysql_zero_date(self):
        def check(config):
            if not against(config, "mysql"):
                return False

            row = config.db.execute("show variables like 'sql_mode'").first()
            return not row or "NO_ZERO_DATE" not in row[1]

        return only_if(check)

    @property
    def mysql_non_strict(self):
        def check(config):
            if not against(config, "mysql"):
                return False

            row = config.db.execute("show variables like 'sql_mode'").first()
            return not row or "STRICT_TRANS_TABLES" not in row[1]

        return only_if(check)

    @property
    def mysql_ngram_fulltext(self):
        def check(config):
            return (
                against(config, "mysql")
                and not config.db.dialect._is_mariadb
                and config.db.dialect.server_version_info >= (5, 7)
            )

        return only_if(check)

    def _mysql_80(self, config):
        return (
            against(config, "mysql")
            and config.db.dialect._is_mysql
            and config.db.dialect.server_version_info >= (8,)
        )

    def _mariadb_102(self, config):
        return (
            against(config, "mysql")
            and config.db.dialect._is_mariadb
            and config.db.dialect._mariadb_normalized_version_info > (10, 2)
        )

    def _mysql_and_check_constraints_exist(self, config):
        # 1. we have mysql / mariadb and
        # 2. it enforces check constraints
        if exclusions.against(config, "mysql"):
            if config.db.dialect._is_mariadb:
                norm_version_info = (
                    config.db.dialect._mariadb_normalized_version_info
                )
                return norm_version_info >= (10, 2)
            else:
                norm_version_info = config.db.dialect.server_version_info
                return norm_version_info >= (8, 0, 16)
        else:
            return False

    def _mysql_check_constraints_exist(self, config):
        # 1. we dont have mysql / mariadb or
        # 2. we have mysql / mariadb that enforces check constraints
        return not exclusions.against(
            config, "mysql"
        ) or self._mysql_and_check_constraints_exist(config)

    def _mysql_check_constraints_dont_exist(self, config):
        # 1. we have mysql / mariadb and
        # 2. they dont enforce check constraints
        return not self._mysql_check_constraints_exist(config)

    def _mysql_not_mariadb_102(self, config):
        return against(config, "mysql") and (
            not config.db.dialect._is_mariadb
            or config.db.dialect._mariadb_normalized_version_info < (10, 2)
        )

    def _mysql_not_mariadb_103(self, config):
        return against(config, "mysql") and (
            not config.db.dialect._is_mariadb
            or config.db.dialect._mariadb_normalized_version_info < (10, 3)
        )

    def _mysql_not_mariadb_104(self, config):
        return against(config, "mysql") and (
            not config.db.dialect._is_mariadb
            or config.db.dialect._mariadb_normalized_version_info < (10, 4)
        )

    def _has_mysql_on_windows(self, config):
        return (
            against(config, "mysql")
            and config.db.dialect._detect_casing(config.db) == 1
        )

    def _has_mysql_fully_case_sensitive(self, config):
        return (
            against(config, "mysql")
            and config.db.dialect._detect_casing(config.db) == 0
        )

    @property
    def postgresql_utf8_server_encoding(self):
        return only_if(
            lambda config: against(config, "postgresql")
            and config.db.scalar("show server_encoding").lower() == "utf8"
        )

    @property
    def cxoracle6_or_greater(self):
        return only_if(
            lambda config: against(config, "oracle+cx_oracle")
            and config.db.dialect.cx_oracle_ver >= (6,)
        )

    @property
    def oracle5x(self):
        return only_if(
            lambda config: against(config, "oracle+cx_oracle")
            and config.db.dialect.cx_oracle_ver < (6,)
        )

    @property
    def computed_columns(self):
        return skip_if(["postgresql < 12", "sqlite", "mysql < 5.7"])

    @property
    def python_profiling_backend(self):
<<<<<<< HEAD
        return only_on(["sqlite"])

    @property
    def computed_columns_stored(self):
        return self.computed_columns + skip_if(["oracle", "firebird"])

    @property
    def computed_columns_virtual(self):
        return self.computed_columns + skip_if(["postgresql", "firebird"])

    @property
    def computed_columns_default_persisted(self):
        return self.computed_columns + only_if("postgresql")

    @property
    def computed_columns_reflect_persisted(self):
        return self.computed_columns + skip_if("oracle")
=======
        return only_on([self._sqlite_memory_db])
>>>>>>> fcc03730
<|MERGE_RESOLUTION|>--- conflicted
+++ resolved
@@ -1508,8 +1508,7 @@
 
     @property
     def python_profiling_backend(self):
-<<<<<<< HEAD
-        return only_on(["sqlite"])
+        return only_on([self._sqlite_memory_db])
 
     @property
     def computed_columns_stored(self):
@@ -1525,7 +1524,4 @@
 
     @property
     def computed_columns_reflect_persisted(self):
-        return self.computed_columns + skip_if("oracle")
-=======
-        return only_on([self._sqlite_memory_db])
->>>>>>> fcc03730
+        return self.computed_columns + skip_if("oracle")