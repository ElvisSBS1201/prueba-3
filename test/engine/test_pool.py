--- conflicted
+++ resolved
@@ -796,11 +796,7 @@
         try:
             c4 = p.connect()
             assert False
-<<<<<<< HEAD
-        except tsa.exc.TimeoutError as e:
-=======
         except tsa.exc.TimeoutError:
->>>>>>> 31792e86
             assert int(time.time() - now) == 2
 
     def test_timeout_race(self):
@@ -822,11 +818,7 @@
                 now = time.time()
                 try:
                     c1 = p.connect()
-<<<<<<< HEAD
-                except tsa.exc.TimeoutError as e:
-=======
                 except tsa.exc.TimeoutError:
->>>>>>> 31792e86
                     timeouts.append(time.time() - now)
                     continue
                 time.sleep(4)
