--- conflicted
+++ resolved
@@ -50,11 +50,8 @@
 from sqlalchemy.dialects.postgresql import INT8RANGE
 from sqlalchemy.dialects.postgresql import JSON
 from sqlalchemy.dialects.postgresql import JSONB
-<<<<<<< HEAD
+from sqlalchemy.dialects.postgresql import NamedType
 from sqlalchemy.dialects.postgresql import NUMMULTIRANGE
-=======
-from sqlalchemy.dialects.postgresql import NamedType
->>>>>>> 80d56453
 from sqlalchemy.dialects.postgresql import NUMRANGE
 from sqlalchemy.dialects.postgresql import TSMULTIRANGE
 from sqlalchemy.dialects.postgresql import TSRANGE
@@ -2660,7 +2657,7 @@
             testing.combinations(
                 sqltypes.ARRAY,
                 postgresql.ARRAY,
-                (_ArrayOfEnum, testing.requires.psycopg_compatibility),
+                (_ArrayOfEnum, testing.requires.any_psycopg_compatibility),
                 argnames="array_cls",
             )(fn)
         )
@@ -3711,7 +3708,7 @@
 
 
 class _RangeTypeRoundTrip(fixtures.TablesTest):
-    __requires__ = "range_types", "psycopg_compatibility"
+    __requires__ = "range_types", "any_psycopg_compatibility"
     __backend__ = True
 
     def extras(self):
