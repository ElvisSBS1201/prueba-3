--- conflicted
+++ resolved
@@ -91,13 +91,8 @@
                             f"""
 @overload
 def {current_fnname}(
-<<<<<<< HEAD
-    {'self, ' if use_self else ''}{", ".join(combination)}{extra_args}
+    {'self, ' if use_self else ''}{", ".join(combinations)},/{extra_args}
 ) -> {return_type}[{', '.join(f'_T{i}' for i in range(num_args))}]:
-=======
-    {'self, ' if use_self else ''}{", ".join(combinations)},/{extra_args}
-) -> {return_type}[Tuple[{', '.join(f'_T{i}' for i in range(num_args))}]]:
->>>>>>> 447cafd1
     ...
 
 """,  # noqa: E501
